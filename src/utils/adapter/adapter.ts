import * as adapter_types from "./adapter-types";
import * as sdk_types from "../../script/types";
import RequestManager from "../request-manager";

class Adapter {
    constructor(private readonly _requestManager: RequestManager) { }

    public toLegacyAccount(profile: adapter_types.UserProfile): sdk_types.Account {
        return {
            name: profile.name,
            email: profile.email,
            linkedProviders: []
        };
    }

    public toLegacyAccessKey(apiToken: adapter_types.ApiToken): sdk_types.AccessKey {
        const accessKey: sdk_types.AccessKey = {
            createdTime: Date.parse(apiToken.created_at),
            expires: Date.parse('9999-12-31T23:59:59'), // never,
            key: apiToken.api_token,
            name: apiToken.description
        };

        return accessKey;
    }

    public toLegacyAccessKeyList(apiTokens: adapter_types.ApiTokensGetResponse[]): sdk_types.AccessKey[] {
        console.log(apiTokens);
        const accessKeyList: sdk_types.AccessKey[] = apiTokens.map((apiToken) => {
            const accessKey: sdk_types.AccessKey = {
                createdTime: Date.parse(apiToken.created_at),
                expires: Date.parse('9999-12-31T23:59:59'), // never,
                name: apiToken.description,
            };

            return accessKey;
        });

        accessKeyList.sort(
            (first: sdk_types.AccessKey, second: sdk_types.AccessKey) => {
                const firstTime = first.createdTime || 0;
                const secondTime = second.createdTime || 0;
                return firstTime - secondTime;
            }
        );

        return accessKeyList;
    }

    public async parseApiAppName(apiAppName: string): Promise<adapter_types.apiAppParams> {
        const callingUser = await this.getUser();
        // If the separating / is not included, assume the owner is the calling user and only the app name is provided
        if (!apiAppName.includes("/")) {
            return {
                appOwner: callingUser.name,
                appName: apiAppName,
            };
        }
        const [appOwner, appName] = apiAppName.split("/");
        return {
            appOwner: appOwner,
            appName: appName,
        };
    }

    public toLegacyDeployments(deployments: adapter_types.Deployment[]): sdk_types.Deployment[] {
        deployments.sort((first: adapter_types.Deployment, second: adapter_types.Deployment) => {
            return first.name.localeCompare(second.name);
        });

        return this.toLegacyRestDeployments(deployments);
    };

<<<<<<< HEAD
    public toReleaseUploadProperties(updateMetadata: sdk_types.PackageInfo, releaseUploadAssets: sdk_types.ReleaseUploadAssets, deploymentName: string): sdk_types.UploadReleaseProperties {
        return {
            release_upload: releaseUploadAssets,
            target_binary_version: updateMetadata.appVersion,
            deployment_name: deploymentName,
            description: updateMetadata.description,
            disabled: updateMetadata.isDisabled,
            mandatory: updateMetadata.isMandatory,
            no_duplicate_release_error: false, // This property is not implemented in CodePush SDK Management
            rollout: updateMetadata.rollout
        }
    }
=======
    public toLegacyDeployment(deployment: adapter_types.Deployment): sdk_types.Deployment {
        return this.toLegacyRestDeployment(deployment);
    };
>>>>>>> 3504de8f

    private toLegacyRestDeployments(apiGatewayDeployments: adapter_types.Deployment[]): sdk_types.Deployment[] {
        const deployments: sdk_types.Deployment[] = apiGatewayDeployments.map((deployment) => {
            return this.toLegacyRestDeployment(deployment, true);
        });

        return deployments;
    }

    private toLegacyRestDeployment(
        deployment: adapter_types.Deployment,
        allProperties: boolean = false
    ): sdk_types.Deployment {
        const apiGatewayPackage = this.releaseToPackage(deployment.latest_release);

        const restDeployment: sdk_types.Deployment = {
            name: deployment.name,
            key: deployment.key,
            package: apiGatewayPackage
        };

        if (allProperties) {
            restDeployment.id = deployment.id;// this is undefined
            restDeployment.createdTime = deployment.createdTime;// this is undefined
        }

        return restDeployment;
    }

    private releaseToPackage(storageRelease: adapter_types.CodePushRelease): sdk_types.Package {
        if (!storageRelease) {
            return null;
        }

        const restRelease: sdk_types.Package = {
            appVersion: storageRelease.target_binary_range,
            blobUrl: storageRelease.blob_url,
            isDisabled: storageRelease.is_disabled,
            isMandatory: storageRelease.is_mandatory,
            label: storageRelease.label,
            packageHash: storageRelease.package_hash,
            releasedByUserId: storageRelease.released_by,
            releaseMethod: storageRelease.release_method,
            rollout: storageRelease.rollout,
            size: storageRelease.size,
            uploadTime: storageRelease.upload_time,
            manifestBlobUrl: storageRelease.manifestBlobUrl // this is undefined
        };

        if (storageRelease.diffPackageMap) {
            restRelease.diffPackageMap = storageRelease.diffPackageMap;
        }

        if (restRelease.rollout === undefined || restRelease.rollout === null) {
            restRelease.rollout = 100;
        }

        return restRelease;
    }

    private async getUser(): Promise<adapter_types.UserProfile> {
        try {
            const res = await this._requestManager.get(`/user`);
            return res.body;
        } catch (error) {
            throw error;
        }
    }
}

export = Adapter;<|MERGE_RESOLUTION|>--- conflicted
+++ resolved
@@ -71,7 +71,6 @@
         return this.toLegacyRestDeployments(deployments);
     };
 
-<<<<<<< HEAD
     public toReleaseUploadProperties(updateMetadata: sdk_types.PackageInfo, releaseUploadAssets: sdk_types.ReleaseUploadAssets, deploymentName: string): sdk_types.UploadReleaseProperties {
         return {
             release_upload: releaseUploadAssets,
@@ -84,11 +83,10 @@
             rollout: updateMetadata.rollout
         }
     }
-=======
+
     public toLegacyDeployment(deployment: adapter_types.Deployment): sdk_types.Deployment {
         return this.toLegacyRestDeployment(deployment);
     };
->>>>>>> 3504de8f
 
     private toLegacyRestDeployments(apiGatewayDeployments: adapter_types.Deployment[]): sdk_types.Deployment[] {
         const deployments: sdk_types.Deployment[] = apiGatewayDeployments.map((deployment) => {
