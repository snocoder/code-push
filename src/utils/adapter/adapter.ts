--- conflicted
+++ resolved
@@ -213,7 +213,6 @@
         const isCurrentAccount: boolean = user.id === app.owner.id;
         const isNameAndDisplayNameSame: boolean = app.name === app.display_name;
 
-<<<<<<< HEAD
         let appName: string = app.name;
         if (!isCurrentAccount) {
             appName = app.owner.name + '/' + app.name;
@@ -236,7 +235,7 @@
             platform: app.platform
         };
     }
-=======
+
     public toReleaseUploadProperties(updateMetadata: sdk_types.PackageInfo, releaseUploadAssets: sdk_types.ReleaseUploadAssets, deploymentName: string): sdk_types.UploadReleaseProperties {
         const releaseUpload: sdk_types.UploadReleaseProperties = {
             release_upload: releaseUploadAssets,
@@ -255,11 +254,6 @@
 
         return releaseUpload;
     }
-
-    public toLegacyDeployment(deployment: adapter_types.Deployment): sdk_types.Deployment {
-        return this.toLegacyRestDeployment(deployment);
-    };
->>>>>>> 1693717f
 
     public toLegacyPackage(releasePackage: adapter_types.CodePushReleasePackage): sdk_types.Package {
         const sdkPackage: sdk_types.Package = {
@@ -269,8 +263,6 @@
             isDisabled: !!releasePackage.is_disabled,
             isMandatory: !!releasePackage.is_mandatory,
         }
-
-        console.log(JSON.stringify(releasePackage));
 
         if (releasePackage.target_binary_range) sdkPackage.appVersion = releasePackage.target_binary_range;
 
