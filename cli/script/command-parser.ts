﻿import * as yargs from "yargs";
import * as cli from "../definitions/cli";
import * as chalk from "chalk";
import * as updateNotifier from "update-notifier";
import backslash = require("backslash");

var packageJson = require("../package.json");
const ROLLOUT_PERCENTAGE_REGEX: RegExp = /^(100|[1-9][0-9]|[1-9])%?$/;
const USAGE_PREFIX = "Usage: code-push";

// Command categories are:  access-key, app, release, deployment, deployment-key, login, logout, register
var isValidCommandCategory = false;
// Commands are the verb following the command category (e.g.:  "add" in "app add").
var isValidCommand = false;
var wasHelpShown = false;

export function showHelp(showRootDescription?: boolean): void {
    if (!wasHelpShown) {
        if (showRootDescription) {
            console.log(chalk.cyan("  _____        __  " + chalk.green("  ___           __ ")));
            console.log(chalk.cyan(" / ___/__  ___/ /__" + chalk.green(" / _ \\__ _____ / / ")));
            console.log(chalk.cyan("/ /__/ _ \\/ _  / -_)" + chalk.green(" ___/ // (_-</ _ \\")));
            console.log(chalk.cyan("\\___/\\___/\\_,_/\\__/" + chalk.green("_/   \\_,_/___/_//_/")) + "    CLI v" + packageJson.version);
            console.log(chalk.cyan("======================================"));
            console.log("");
            console.log("CodePush is a service that enables you to deploy mobile app updates directly to your users' devices.\n");
            updateCheck();
        }

        yargs.showHelp();
        wasHelpShown = true;
    }
}

function updateCheck(): void {
    var notifier: updateNotifier.IResult = updateNotifier({ pkg: packageJson });
    if (notifier.update) {
        notifier.notify();
    }
}

function accessKeyAdd(commandName: string, yargs: yargs.Argv): void {
    isValidCommand = true;
    yargs.usage(USAGE_PREFIX + " access-key " + commandName + " <description>")
        .demand(/*count*/ 3, /*max*/ 3)  // Require exactly two non-option arguments.
        .example("access-key " + commandName + " \"VSO Integration\"", "Creates a new access key with the description \"VSO Integration\"");

    addCommonConfiguration(yargs);
}

function accessKeyList(commandName: string, yargs: yargs.Argv): void {
    isValidCommand = true;
    yargs.usage(USAGE_PREFIX + " access-key " + commandName + " [options]")
        .demand(/*count*/ 2, /*max*/ 2)  // Require exactly two non-option arguments.
        .example("access-key " + commandName, "Lists your access keys in tabular format")
        .example("access-key " + commandName + " --format json", "Lists your access keys in JSON format")
        .option("format", { default: "table", demand: false, description: "Output format to display your access keys with (\"json\" or \"table\")", type: "string" });

    addCommonConfiguration(yargs);
}

function accessKeyRemove(commandName: string, yargs: yargs.Argv): void {
    isValidCommand = true;
    yargs.usage(USAGE_PREFIX + " access-key " + commandName + " <accessKey>")
        .demand(/*count*/ 3, /*max*/ 3)  // Require exactly three non-option arguments.
        .example("access-key " + commandName + " 8d6513de-050c-4788-96f7-b2a50dd9684v", "Removes the \"8d6513de-050c-4788-96f7-b2a50dd9684v\" access key");

    addCommonConfiguration(yargs);
}

function addCommonConfiguration(yargs: yargs.Argv): void {
    yargs.wrap(/*columnLimit*/ null)
        .strict()  // Validate hyphenated (named) arguments.
        .fail((msg: string) => showHelp());  // Suppress the default error message.
}

function appList(commandName: string, yargs: yargs.Argv): void {
    isValidCommand = true;
    yargs.usage(USAGE_PREFIX + " app " + commandName + " [options]")
        .demand(/*count*/ 2, /*max*/ 2)  // Require exactly two non-option arguments.
        .example("app " + commandName, "List your apps in tabular format")
        .example("app " + commandName + " --format json", "List your apps in JSON format")
        .option("format", { default: "table", demand: false, description: "Output format to display your apps with (\"json\" or \"table\")", type: "string" });

    addCommonConfiguration(yargs);
}

function appRemove(commandName: string, yargs: yargs.Argv): void {
    isValidCommand = true;
    yargs.usage(USAGE_PREFIX + " app " + commandName + " <appName>")
        .demand(/*count*/ 3, /*max*/ 3)  // Require exactly three non-option arguments.
        .example("app " + commandName + " MyApp", "Removes app \"MyApp\"");

    addCommonConfiguration(yargs);
}

function listCollaborators(commandName: string, yargs: yargs.Argv): void {
    isValidCommand = true;
    yargs.usage(USAGE_PREFIX + " collaborator " + commandName + " <appName> [options]")
        .demand(/*count*/ 3, /*max*/ 3)  // Require exactly three non-option arguments.
        .example("collaborator " + commandName + " MyApp", "Lists the collaborators for app \"MyApp\" in tabular format")
        .example("collaborator " + commandName + " MyApp --format json", "Lists the collaborators for app \"MyApp\" in JSON format")
        .option("format", { default: "table", demand: false, description: "Output format to display collaborators with (\"json\" or \"table\")", type: "string" });

    addCommonConfiguration(yargs);
}

function removeCollaborator(commandName: string, yargs: yargs.Argv): void {
    isValidCommand = true;
    yargs.usage(USAGE_PREFIX + " collaborator " + commandName + " <appName> <email>")
        .demand(/*count*/ 4, /*max*/ 4)  // Require exactly four non-option arguments.
        .example("collaborator " + commandName + " MyApp foo@bar.com", "Removes foo@bar.com as a collaborator from app \"MyApp\"");

    addCommonConfiguration(yargs);
}

function deploymentHistoryClear(commandName: string, yargs: yargs.Argv): void {
    isValidCommand = true;
    yargs.usage(USAGE_PREFIX + " deployment " + commandName + " <appName> <deploymentName>")
        .demand(/*count*/ 4, /*max*/ 4)  // Require exactly four non-option arguments.
        .example("deployment " + commandName + " MyApp MyDeployment", "Clears the release history associated with deployment \"MyDeployment\" from app \"MyApp\"");

    addCommonConfiguration(yargs);
}

function deploymentList(commandName: string, yargs: yargs.Argv): void {
    isValidCommand = true;
    yargs.usage(USAGE_PREFIX + " deployment " + commandName + " <appName> [options]")
        .demand(/*count*/ 3, /*max*/ 3)  // Require exactly three non-option arguments.
        .example("deployment " + commandName + " MyApp", "Lists the deployments for app \"MyApp\" in tabular format")
        .example("deployment " + commandName + " MyApp --format json", "Lists the deployments for app \"MyApp\" in JSON format")
        .option("format", { default: "table", demand: false, description: "Output format to display your deployments with (\"json\" or \"table\")", type: "string" })
        .option("displayKeys", { alias: "k", default: false, demand: false, description: "Specifies whether to display the deployment keys", type: "boolean" });
    addCommonConfiguration(yargs);
}

function deploymentRemove(commandName: string, yargs: yargs.Argv): void {
    isValidCommand = true;
    yargs.usage(USAGE_PREFIX + " deployment " + commandName + " <appName> <deploymentName>")
        .demand(/*count*/ 4, /*max*/ 4)  // Require exactly four non-option arguments.
        .example("deployment " + commandName + " MyApp MyDeployment", "Removes deployment \"MyDeployment\" from app \"MyApp\"");

    addCommonConfiguration(yargs);
}

function deploymentHistory(commandName: string, yargs: yargs.Argv): void {
    isValidCommand = true;
    yargs.usage(USAGE_PREFIX + " deployment " + commandName + " <appName> <deploymentName> [options]")
        .demand(/*count*/ 4, /*max*/ 4)  // Require exactly four non-option arguments.
        .example("deployment " + commandName + " MyApp MyDeployment", "Displays the release history for deployment \"MyDeployment\" from app \"MyApp\" in tabular format")
        .example("deployment " + commandName + " MyApp MyDeployment --format json", "Displays the release history for deployment \"MyDeployment\" from app \"MyApp\" in JSON format")
        .option("format", { default: "table", demand: false, description: "Output format to display the release history with (\"json\" or \"table\")", type: "string" })
        .option("displayAuthor", { alias: "a", default: false, demand: false, description: "Specifies whether to display the release author", type: "boolean" });

    addCommonConfiguration(yargs);
}

var argv = yargs.usage(USAGE_PREFIX + " <command>")
    .demand(/*count*/ 1, /*max*/ 1)  // Require exactly one non-option argument.
    .command("access-key", "View and manage the access keys associated with your account", (yargs: yargs.Argv) => {
        isValidCommandCategory = true;
        yargs.usage(USAGE_PREFIX + " access-key <command>")
            .demand(/*count*/ 2, /*max*/ 2)  // Require exactly two non-option arguments.
            .command("add", "Create a new access key associated with your account", (yargs: yargs.Argv) => accessKeyAdd("add", yargs))
            .command("remove", "Remove an existing access key", (yargs: yargs.Argv) => accessKeyRemove("remove", yargs))
            .command("rm", "Remove an existing access key", (yargs: yargs.Argv) => accessKeyRemove("rm", yargs))
            .command("list", "List the access keys associated with your account", (yargs: yargs.Argv) => accessKeyList("list", yargs))
            .command("ls", "List the access keys associated with your account", (yargs: yargs.Argv) => accessKeyList("ls", yargs))
            .check((argv: any, aliases: { [aliases: string]: string }): any => isValidCommand);  // Report unrecognized, non-hyphenated command category.

        addCommonConfiguration(yargs);
    })
    .command("app", "View and manage your CodePush apps", (yargs: yargs.Argv) => {
        isValidCommandCategory = true;
        yargs.usage(USAGE_PREFIX + " app <command>")
            .demand(/*count*/ 2, /*max*/ 2)  // Require exactly two non-option arguments.
            .command("add", "Add a new app to your account", (yargs: yargs.Argv): void => {
                isValidCommand = true;
                yargs.usage(USAGE_PREFIX + " app add <appName>")
                    .demand(/*count*/ 3, /*max*/ 3)  // Require exactly three non-option arguments.
                    .example("app add MyApp", "Adds app \"MyApp\"");

                addCommonConfiguration(yargs);
            })
            .command("remove", "Remove an app from your account", (yargs: yargs.Argv) => appRemove("remove", yargs))
            .command("rm", "Remove an app from your account", (yargs: yargs.Argv) => appRemove("rm", yargs))
            .command("rename", "Rename an existing app", (yargs: yargs.Argv) => {
                isValidCommand = true;
                yargs.usage(USAGE_PREFIX + " app rename <currentAppName> <newAppName>")
                    .demand(/*count*/ 4, /*max*/ 4)  // Require exactly four non-option arguments.
                    .example("app rename CurrentName NewName", "Renames app \"CurrentName\" to \"NewName\"");

                addCommonConfiguration(yargs);
            })
            .command("list", "Lists the apps associated with your account", (yargs: yargs.Argv) => appList("list", yargs))
            .command("ls", "Lists the apps associated with your account", (yargs: yargs.Argv) => appList("ls", yargs))
            .command("transfer", "Transfer the ownership of an app to another account", (yargs: yargs.Argv) => {
                yargs.usage(USAGE_PREFIX + " app transfer <appName> <email>")
                    .demand(/*count*/ 4, /*max*/ 4)  // Require exactly four non-option arguments.
                    .example("app transfer MyApp foo@bar.com", "Transfers the ownership of app \"MyApp\" to an account with email \"foo@bar.com\"");

                addCommonConfiguration(yargs);
            })
            .check((argv: any, aliases: { [aliases: string]: string }): any => isValidCommand);  // Report unrecognized, non-hyphenated command category.

        addCommonConfiguration(yargs);
    })
    .command("collaborator", "View and manage app collaborators", (yargs: yargs.Argv) => {
        isValidCommandCategory = true;
        yargs.usage(USAGE_PREFIX + " collaborator <command>")
            .demand(/*count*/ 2, /*max*/ 2)  // Require exactly two non-option arguments.
            .command("add", "Add a new collaborator to an app", (yargs: yargs.Argv): void => {
                isValidCommand = true;
                yargs.usage(USAGE_PREFIX + " collaborator add <appName> <email>")
                    .demand(/*count*/ 4, /*max*/ 4)  // Require exactly four non-option arguments.
                    .example("collaborator add MyApp foo@bar.com", "Adds foo@bar.com as a collaborator to app \"MyApp\"");

                addCommonConfiguration(yargs);
            })
            .command("remove", "Remove a collaborator from an app", (yargs: yargs.Argv) => removeCollaborator("remove", yargs))
            .command("rm", "Remove a collaborator from an app", (yargs: yargs.Argv) => removeCollaborator("rm", yargs))
            .command("list", "List the collaborators for an app", (yargs: yargs.Argv) => listCollaborators("list", yargs))
            .command("ls", "List the collaborators for an app", (yargs: yargs.Argv) => listCollaborators("ls", yargs))
            .check((argv: any, aliases: { [aliases: string]: string }): any => isValidCommand);  // Report unrecognized, non-hyphenated command category.

        addCommonConfiguration(yargs);
    })
    .command("deployment", "View and manage your app deployments", (yargs: yargs.Argv) => {
        isValidCommandCategory = true;
        yargs.usage(USAGE_PREFIX + " deployment <command>")
            .demand(/*count*/ 2, /*max*/ 2)  // Require exactly two non-option arguments.
            .command("add", "Add a new deployment to an app", (yargs: yargs.Argv): void => {
                isValidCommand = true;
                yargs.usage(USAGE_PREFIX + " deployment add <appName> <deploymentName>")
                    .demand(/*count*/ 4, /*max*/ 4)  // Require exactly four non-option arguments.
                    .example("deployment add MyApp MyDeployment", "Adds deployment \"MyDeployment\" to app \"MyApp\"");

                addCommonConfiguration(yargs);
            })
            .command("clear", "Clear the release history associated with a deployment", (yargs: yargs.Argv) => deploymentHistoryClear("clear", yargs))
            .command("remove", "Remove a deployment from an app", (yargs: yargs.Argv) => deploymentRemove("remove", yargs))
            .command("rm", "Remove a deployment from an app", (yargs: yargs.Argv) => deploymentRemove("rm", yargs))
            .command("rename", "Rename an existing deployment", (yargs: yargs.Argv) => {
                isValidCommand = true;
                yargs.usage(USAGE_PREFIX + " deployment rename <appName> <currentDeploymentName> <newDeploymentName>")
                    .demand(/*count*/ 5, /*max*/ 5)  // Require exactly five non-option arguments.
                    .example("deployment rename MyApp CurrentDeploymentName NewDeploymentName", "Renames deployment \"CurrentDeploymentName\" to \"NewDeploymentName\"");

                addCommonConfiguration(yargs);
            })
            .command("list", "List the deployments associated with an app", (yargs: yargs.Argv) => deploymentList("list", yargs))
            .command("ls", "List the deployments associated with an app", (yargs: yargs.Argv) => deploymentList("ls", yargs))
            .command("history", "Display the release history for a deployment", (yargs: yargs.Argv) => deploymentHistory("history", yargs))
            .command("h", "Display the release history for a deployment", (yargs: yargs.Argv) => deploymentHistory("h", yargs))
            .check((argv: any, aliases: { [aliases: string]: string }): any => isValidCommand);  // Report unrecognized, non-hyphenated command category.

        addCommonConfiguration(yargs);
    })
    .command("link", "Link an additional authentication provider (e.g. GitHub) to an existing CodePush account", (yargs: yargs.Argv) => {
        isValidCommandCategory = true;
        isValidCommand = true;
        yargs.usage(USAGE_PREFIX + " link")
            .demand(/*count*/ 1, /*max*/ 2)  // Require one non-optional and one optional argument.
            .example("link", "Links an account on the CodePush server")
            .check((argv: any, aliases: { [aliases: string]: string }): any => isValidCommand);  // Report unrecognized, non-hyphenated command category.

        addCommonConfiguration(yargs);
    })
    .command("login", "Authenticate with the CodePush server in order to begin managing your apps", (yargs: yargs.Argv) => {
        isValidCommandCategory = true;
        isValidCommand = true;
        yargs.usage(USAGE_PREFIX + " login [options]")
            .demand(/*count*/ 1, /*max*/ 2)  // Require one non-optional and one optional argument.
            .example("login", "Logs in to the CodePush server")
            .example("login --accessKey mykey", "Logs in on behalf of the user who owns and created the access key \"mykey\"")
            .option("accessKey", { alias: "key", default: null, demand: false, description: " Access key to authenticate against the CodePush server with, instead of providing your username and password credentials", type: "string" })
            .check((argv: any, aliases: { [aliases: string]: string }): any => isValidCommand);  // Report unrecognized, non-hyphenated command category.

        addCommonConfiguration(yargs);
    })
    .command("logout", "Log out of the current session", (yargs: yargs.Argv) => {
        isValidCommandCategory = true;
        isValidCommand = true;
        yargs.usage(USAGE_PREFIX + " logout")
            .demand(/*count*/ 1, /*max*/ 1)  // Require exactly one non-option argument.
            .example("logout", "Logs out and ends your current session");
        addCommonConfiguration(yargs);
    })
    .command("patch", "Update the metadata for an existing release", (yargs: yargs.Argv) => {
<<<<<<< HEAD
        yargs.usage(USAGE_PREFIX + " patch <appName> <deploymentName> [--label <label>] [--description <description>] [--disabled] [--mandatory] [--rollout <rolloutPercentage>] [--targetBinaryVersion <targetBinaryVersion>]")
=======
        yargs.usage(USAGE_PREFIX + " patch <appName> <deploymentName> [options]")
>>>>>>> 3dc9121a
            .demand(/*count*/ 3, /*max*/ 3)  // Require exactly three non-option arguments.
            .example("patch MyApp Production --des \"Updated description\" -r 50%", "Updates the description of the latest release for \"MyApp\" app's \"Production\" deployment and updates the rollout value to 50%")
            .example("patch MyApp Production -l v3 --des \"Updated description for v3\"", "Updates the description of the release with label v3 for \"MyApp\" app's \"Production\" deployment")
            .option("label", { alias: "l", default: null, demand: false, description: "Label of the release to update. Defaults to the latest release within the specified deployment", type: "string" })
            .option("description", { alias: "des", default: null, demand: false, description: "Description of the changes made to the app with this release", type: "string" })
            .option("disabled", { alias: "x", default: null, demand: false, description: "Specifies whether this release should be immediately downloadable", type: "boolean" })
            .option("mandatory", { alias: "m", default: null, demand: false, description: "Specifies whether this release should be considered mandatory", type: "boolean" })
            .option("rollout", { alias: "r", default: null, demand: false, description: "Percentage of users this release should be immediately available to. This attribute can only be increased from the current value.", type: "string" })
            .check((argv: any, aliases: { [aliases: string]: string }): any => { return isValidRollout(argv); });

        addCommonConfiguration(yargs);
    })
<<<<<<< HEAD
    .command("promote", "Promote the package from one deployment of your app to another", (yargs: yargs.Argv) => {
        yargs.usage(USAGE_PREFIX + " promote <appName> <sourceDeploymentName> <destDeploymentName> [--description <description>] [--mandatory] [--rollout <rolloutPercentage>] [--targetBinaryVersion <targetBinaryVersion>]")
=======
    .command("promote", "Promote the latest release from one app deployment to another", (yargs: yargs.Argv) => {
        yargs.usage(USAGE_PREFIX + " promote <appName> <sourceDeploymentName> <destDeploymentName> [options]")
>>>>>>> 3dc9121a
            .demand(/*count*/ 4, /*max*/ 4)  // Require exactly four non-option arguments.
            .example("promote MyApp Staging Production", "Promotes the latest release within the \"Staging\" deployment of \"MyApp\" to \"Production\"")
            .example("promote MyApp Staging Production --des \"Production rollout\" -r 25", "Promotes the latest release within the \"Staging\" deployment of \"MyApp\" to \"Production\", with an updated description, and targeting only 25% of the users")
            .option("description", { alias: "des", default: null, demand: false, description: "Description of the changes made to the app with this release. If omitted, the description from the release being promoted will be used.", type: "string" })
            .option("disabled", { alias: "x", default: null, demand: false, description: "Specifies whether this release should be immediately downloadable. If omitted, the disabled attribute from the release being promoted will be used.", type: "boolean" })
            .option("mandatory", { alias: "m", default: null, demand: false, description: "Specifies whether this release should be considered mandatory. If omitted, the mandatory property from the release being promoted will be used.", type: "boolean" })
            .option("rollout", { alias: "r", default: "100%", demand: false, description: "Percentage of users this update should be immediately available to", type: "string" })
            .check((argv: any, aliases: { [aliases: string]: string }): any => { return isValidRollout(argv); });

        addCommonConfiguration(yargs);
    })
    .command("register", "Register a new CodePush account", (yargs: yargs.Argv) => {
        isValidCommandCategory = true;
        isValidCommand = true;
        yargs.usage(USAGE_PREFIX + " register")
            .demand(/*count*/ 1, /*max*/ 2)  // Require one non-optional and one optional argument.
            .example("register", "Registers a new CodePush account")
            .check((argv: any, aliases: { [aliases: string]: string }): any => isValidCommand);  // Report unrecognized, non-hyphenated command category.

        addCommonConfiguration(yargs);
    })
    .command("release", "Release an update to an app deployment", (yargs: yargs.Argv) => {
        yargs.usage(USAGE_PREFIX + " release <appName> <updateContentsPath> <targetBinaryVersion> [options]")
            .demand(/*count*/ 4, /*max*/ 4)  // Require exactly four non-option arguments.
            .example("release MyApp app.js \"*\"", "Releases the \"app.js\" file to the \"MyApp\" app's \"Staging\" deployment, targeting any binary version using the \"*\" wildcard range syntax.")
            .example("release MyApp ./platforms/ios/www 1.0.3 -d Production", "Releases the \"./platforms/ios/www\" folder and all its contents to the \"MyApp\" app's \"Production\" deployment, targeting only the 1.0.3 binary version")
            .example("release MyApp ./platforms/ios/www 1.0.3 -d Production -r 20", "Releases the \"./platforms/ios/www\" folder and all its contents to the \"MyApp\" app's \"Production\" deployment, targeting the 1.0.3 binary version and rolling out to about 20% of the users")
            .option("deploymentName", { alias: "d", default: "Staging", demand: false, description: "Deployment to release the update to", type: "string" })
            .option("description", { alias: "des", default: null, demand: false, description: "Description of the changes made to the app in this release", type: "string" })
            .option("disabled", { alias: "x", default: false, demand: false, description: "Specifies whether this release should be immediately downloadable", type: "boolean" })
            .option("mandatory", { alias: "m", default: false, demand: false, description: "Specifies whether this release should be considered mandatory", type: "boolean" })
            .option("rollout", { alias: "r", default: "100%", demand: false, description: "Percentage of users this release should be available to", type: "string" })
            .check((argv: any, aliases: { [aliases: string]: string }): any => { return isValidRollout(argv); });

        addCommonConfiguration(yargs);
    })
    .command("release-cordova", "Release a Cordova update to an app deployment", (yargs: yargs.Argv) => {
        yargs.usage(USAGE_PREFIX + " release-cordova <appName> <platform> [options]")
            .demand(/*count*/ 3, /*max*/ 3)  // Require exactly three non-option arguments.
            .example("release-cordova MyApp ios", "Releases the Cordova iOS project in the current working directory to the \"MyApp\" app's \"Staging\" deployment")
            .example("release-cordova MyApp android -d Production", "Releases the Cordova Android project in the current working directory to the \"MyApp\" app's \"Production\" deployment")
            .option("deploymentName", { alias: "d", default: "Staging", demand: false, description: "Deployment to release the update to", type: "string" })
            .option("description", { alias: "des", default: null, demand: false, description: "Description of the changes made to the app in this release", type: "string" })
            .option("disabled", { alias: "x", default: false, demand: false, description: "Specifies whether this release should be immediately downloadable", type: "boolean" })
            .option("mandatory", { alias: "m", default: false, demand: false, description: "Specifies whether this release should be considered mandatory", type: "boolean" })
            .option("rollout", { alias: "r", default: "100%", demand: false, description: "Percentage of users this release should be immediately available to", type: "string" })
            .option("targetBinaryVersion", { alias: "t", default: null, demand: false, description: "Semver expression that specifies the binary app version(s) this release is targetting (e.g. 1.1.0, ~1.2.3). If omitted, the release will target the exact version specified in the config.xml file.", type: "string" })
            .check((argv: any, aliases: { [aliases: string]: string }): any => { return isValidRollout(argv); });

        addCommonConfiguration(yargs);
    })
    .command("release-react", "Release a React Native update to an app deployment", (yargs: yargs.Argv) => {
        yargs.usage(USAGE_PREFIX + " release-react <appName> <platform> [options]")
            .demand(/*count*/ 3, /*max*/ 3)  // Require exactly three non-option arguments.
            .example("release-react MyApp ios", "Releases the React Native iOS project in the current working directory to the \"MyApp\" app's \"Staging\" deployment")
            .example("release-react MyApp android -d Production", "Releases the React Native Android project in the current working directory to the \"MyApp\" app's \"Production\" deployment")
            .option("bundleName", { alias: "b", default: null, demand: false, description: "Name of the generated JS bundle file. If unspecified, the standard bundle name will be used, depending on the specified platform: \"main.jsbundle\" (iOS) and \"index.android.bundle\" (Android)", type: "string" })
            .option("deploymentName", { alias: "d", default: "Staging", demand: false, description: "Deployment to release the update to", type: "string" })
            .option("description", { alias: "des", default: null, demand: false, description: "Description of the changes made to the app with this release", type: "string" })
            .option("development", { alias: "dev", default: false, demand: false, description: "Specifies whether to generate a dev or release build", type: "boolean" })
            .option("disabled", { alias: "x", default: false, demand: false, description: "Specifies whether this release should be immediately downloadable", type: "boolean" })
            .option("entryFile", { alias: "e", default: null, demand: false, description: "Path to the app's entry Javascript file. If omitted, \"index.<platform>.js\" and then \"index.js\" will be used (if they exist)", type: "string" })
            .option("mandatory", { alias: "m", default: false, demand: false, description: "Specifies whether this release should be considered mandatory", type: "boolean" })
            .option("rollout", { alias: "r", default: "100%", demand: false, description: "Percentage of users this release should be immediately available to", type: "string" })
            .option("sourcemapOutput", { alias: "s", default: null, demand: false, description: "Path to where the sourcemap for the resulting bundle should be written. If omitted, a sourcemap will not be generated.", type: "string" })
            .option("targetBinaryVersion", { alias: "t", default: null, demand: false, description: "Semver expression that specifies the binary app version(s) this release is targetting (e.g. 1.1.0, ~1.2.3). If omitted, the release will target the exact version specified in the \"Info.plist\" (iOS) or \"build.gradle\" (Android) files.", type: "string" })
            .check((argv: any, aliases: { [aliases: string]: string }): any => { return isValidRollout(argv); });

        addCommonConfiguration(yargs);
    })
    .command("rollback", "Rollback the latest release for an app deployment", (yargs: yargs.Argv) => {
        yargs.usage(USAGE_PREFIX + " rollback <appName> <deploymentName> [options]")
            .demand(/*count*/ 3, /*max*/ 3)  // Require exactly three non-option arguments.
            .example("rollback MyApp Production", "Performs a rollback on the \"Production\" deployment of \"MyApp\"")
            .example("rollback MyApp Production --targetRelease v4", "Performs a rollback on the \"Production\" deployment of \"MyApp\" to the v4 release")
            .option("targetRelease", { alias: "r", default: null, demand: false, description: "Label of the release to roll the specified deployment back to (e.g. v4). If omitted, the deployment will roll back to the previous release.", type: "string" });

        addCommonConfiguration(yargs);
    })
    .command("whoami", "Display the account info for the current login session", (yargs: yargs.Argv) => {
        isValidCommandCategory = true;
        isValidCommand = true;
        yargs.usage(USAGE_PREFIX + " whoami")
            .demand(/*count*/ 1, /*max*/ 1)  // Require exactly one non-option argument.
            .example("whoami", "Display the account info for the current login session");
        addCommonConfiguration(yargs);
    })
    .alias("v", "version")
    .version(packageJson.version)
    .wrap(/*columnLimit*/ null)
    .strict()  // Validate hyphenated (named) arguments.
    .check((argv: any, aliases: { [aliases: string]: string }): any => isValidCommandCategory)  // Report unrecognized, non-hyphenated command category.
    .fail((msg: string) => showHelp(/*showRootDescription*/ true))  // Suppress the default error message.
    .argv;

function createCommand(): cli.ICommand {
    var cmd: cli.ICommand;

    if (!wasHelpShown && argv._ && argv._.length > 0) {
        // Create a command object
        var arg0: any = argv._[0];
        var arg1: any = argv._[1];
        var arg2: any = argv._[2];
        var arg3: any = argv._[3];
        var arg4: any = argv._[4];

        switch (arg0) {
            case "access-key":
                switch (arg1) {
                    case "add":
                        if (arg2) {
                            cmd = { type: cli.CommandType.accessKeyAdd };
                            (<cli.IAccessKeyAddCommand>cmd).description = arg2;
                        }
                        break;

                    case "list":
                    case "ls":
                        cmd = { type: cli.CommandType.accessKeyList };

                        (<cli.IAccessKeyListCommand>cmd).format = argv["format"];
                        break;

                    case "remove":
                    case "rm":
                        if (arg2) {
                            cmd = { type: cli.CommandType.accessKeyRemove };

                            (<cli.IAccessKeyRemoveCommand>cmd).accessKey = arg2;
                        }
                        break;
                }
                break;

            case "app":
                switch (arg1) {
                    case "add":
                        if (arg2) {
                            cmd = { type: cli.CommandType.appAdd };

                            (<cli.IAppAddCommand>cmd).appName = arg2;
                        }
                        break;

                    case "list":
                    case "ls":
                        cmd = { type: cli.CommandType.appList };

                        (<cli.IAppListCommand>cmd).format = argv["format"];
                        break;

                    case "remove":
                    case "rm":
                        if (arg2) {
                            cmd = { type: cli.CommandType.appRemove };

                            (<cli.IAppRemoveCommand>cmd).appName = arg2;
                        }
                        break;

                    case "rename":
                        if (arg2 && arg3) {
                            cmd = { type: cli.CommandType.appRename };

                            var appRenameCommand = <cli.IAppRenameCommand>cmd;

                            appRenameCommand.currentAppName = arg2;
                            appRenameCommand.newAppName = arg3;
                        }
                        break;

                    case "transfer":
                        if (arg2 && arg3) {
                            cmd = { type: cli.CommandType.appTransfer };

                            var appTransferCommand = <cli.IAppTransferCommand>cmd;

                            appTransferCommand.appName = arg2;
                            appTransferCommand.email = arg3;
                        }
                        break;
                }
                break;

            case "collaborator":
                switch (arg1) {
                    case "add":
                        if (arg2 && arg3) {
                            cmd = { type: cli.CommandType.collaboratorAdd };

                            (<cli.ICollaboratorAddCommand>cmd).appName = arg2;
                            (<cli.ICollaboratorAddCommand>cmd).email = arg3;
                        }
                        break;

                    case "list":
                    case "ls":
                        if (arg2) {
                            cmd = { type: cli.CommandType.collaboratorList };

                            (<cli.ICollaboratorListCommand>cmd).appName = arg2;
                            (<cli.ICollaboratorListCommand>cmd).format = argv["format"];
                        }
                        break;

                    case "remove":
                    case "rm":
                        if (arg2 && arg3) {
                            cmd = { type: cli.CommandType.collaboratorRemove };

                            (<cli.ICollaboratorRemoveCommand>cmd).appName = arg2;
                            (<cli.ICollaboratorAddCommand>cmd).email = arg3;
                        }
                        break;
                }
                break;

            case "deployment":
                switch (arg1) {
                    case "add":
                        if (arg2 && arg3) {
                            cmd = { type: cli.CommandType.deploymentAdd };

                            var deploymentAddCommand = <cli.IDeploymentAddCommand>cmd;

                            deploymentAddCommand.appName = arg2;
                            deploymentAddCommand.deploymentName = arg3;
                        }
                        break;

                    case "clear":
                        if (arg2 && arg3) {
                            cmd = { type: cli.CommandType.deploymentHistoryClear };

                            var deploymentHistoryClearCommand = <cli.IDeploymentHistoryClearCommand>cmd;

                            deploymentHistoryClearCommand.appName = arg2;
                            deploymentHistoryClearCommand.deploymentName = arg3;
                        }
                        break;

                    case "list":
                    case "ls":
                        if (arg2) {
                            cmd = { type: cli.CommandType.deploymentList };

                            var deploymentListCommand = <cli.IDeploymentListCommand>cmd;

                            deploymentListCommand.appName = arg2;
                            deploymentListCommand.format = argv["format"];
                            deploymentListCommand.displayKeys = argv["displayKeys"];
                        }
                        break;

                    case "remove":
                    case "rm":
                        if (arg2 && arg3) {
                            cmd = { type: cli.CommandType.deploymentRemove };

                            var deploymentRemoveCommand = <cli.IDeploymentRemoveCommand>cmd;

                            deploymentRemoveCommand.appName = arg2;
                            deploymentRemoveCommand.deploymentName = arg3;
                        }
                        break;

                    case "rename":
                        if (arg2 && arg3 && arg4) {
                            cmd = { type: cli.CommandType.deploymentRename };

                            var deploymentRenameCommand = <cli.IDeploymentRenameCommand>cmd;

                            deploymentRenameCommand.appName = arg2;
                            deploymentRenameCommand.currentDeploymentName = arg3;
                            deploymentRenameCommand.newDeploymentName = arg4;
                        }
                        break;

                    case "history":
                    case "h":
                        if (arg2 && arg3) {
                            cmd = { type: cli.CommandType.deploymentHistory };

                            var deploymentHistoryCommand = <cli.IDeploymentHistoryCommand>cmd;

                            deploymentHistoryCommand.appName = arg2;
                            deploymentHistoryCommand.deploymentName = arg3;
                            deploymentHistoryCommand.format = argv["format"];
                            deploymentHistoryCommand.displayAuthor = argv["displayAuthor"];
                        }
                        break;
                }
                break;

            case "link":
                cmd = <cli.ILinkCommand>{ type: cli.CommandType.link, serverUrl: getServerUrl(arg1) };
                break;

            case "login":
                cmd = { type: cli.CommandType.login };

                var loginCommand = <cli.ILoginCommand>cmd;

                loginCommand.serverUrl = getServerUrl(arg1);
                loginCommand.accessKey = argv["accessKey"];
                break;

            case "logout":
                cmd = { type: cli.CommandType.logout };
                break;

            case "patch":
                if (arg1 && arg2) {
                    cmd = { type: cli.CommandType.patch };

                    var patchCommand = <cli.IPatchCommand>cmd;

                    patchCommand.appName = arg1;
                    patchCommand.deploymentName = arg2;
                    patchCommand.label = argv["label"];
                    // Description must be set to null to indicate that it is not being patched.
                    patchCommand.description = argv["description"] ? backslash(argv["description"]) : null;
                    patchCommand.disabled = argv["disabled"];
                    patchCommand.mandatory = argv["mandatory"];
                    patchCommand.rollout = getRolloutValue(argv["rollout"]);
                    patchCommand.appStoreVersion = argv["targetBinaryVersion"];
                }
                break;

            case "promote":
                if (arg1 && arg2 && arg3) {
                    cmd = { type: cli.CommandType.promote };

                    var deploymentPromoteCommand = <cli.IPromoteCommand>cmd;

                    deploymentPromoteCommand.appName = arg1;
                    deploymentPromoteCommand.sourceDeploymentName = arg2;
                    deploymentPromoteCommand.destDeploymentName = arg3;
                    deploymentPromoteCommand.description = argv["description"] ? backslash(argv["description"]) : "";
                    deploymentPromoteCommand.disabled = argv["disabled"];
                    deploymentPromoteCommand.mandatory = argv["mandatory"];
                    deploymentPromoteCommand.rollout = getRolloutValue(argv["rollout"]);
                    deploymentPromoteCommand.appStoreVersion = argv["targetBinaryVersion"];
                }
                break;

            case "register":
                cmd = { type: cli.CommandType.register };

                var registerCommand = <cli.IRegisterCommand>cmd;

                registerCommand.serverUrl = getServerUrl(arg1);
                break;

            case "release":
                if (arg1 && arg2 && arg3) {
                    cmd = { type: cli.CommandType.release };

                    var releaseCommand = <cli.IReleaseCommand>cmd;

                    releaseCommand.appName = arg1;
                    releaseCommand.package = arg2;
                    // Floating points e.g. "1.2" gets parsed as a number by default, but semver requires strings.
                    releaseCommand.appStoreVersion = arg3.toString();
                    releaseCommand.deploymentName = argv["deploymentName"];
                    releaseCommand.description = argv["description"] ? backslash(argv["description"]) : "";
                    releaseCommand.disabled = argv["disabled"];
                    releaseCommand.mandatory = argv["mandatory"];
                    releaseCommand.rollout = getRolloutValue(argv["rollout"]);
                }
                break;

            case "release-cordova":
                if (arg1 && arg2) {
                    cmd = { type: cli.CommandType.releaseCordova };

                    var releaseCordovaCommand = <cli.IReleaseCordovaCommand>cmd;

                    releaseCordovaCommand.appName = arg1;
                    releaseCordovaCommand.platform = arg2;

                    releaseCordovaCommand.deploymentName = argv["deploymentName"];
                    releaseCordovaCommand.description = argv["description"] ? backslash(argv["description"]) : "";
                    releaseCordovaCommand.disabled = argv["disabled"];
                    releaseCordovaCommand.mandatory = argv["mandatory"];
                    releaseCordovaCommand.rollout = getRolloutValue(argv["rollout"]);
                    releaseCordovaCommand.appStoreVersion = argv["targetBinaryVersion"];
                }
                break;

            case "release-react":
                if (arg1 && arg2) {
                    cmd = { type: cli.CommandType.releaseReact };

                    var releaseReactCommand = <cli.IReleaseReactCommand>cmd;

                    releaseReactCommand.appName = arg1;
                    releaseReactCommand.platform = arg2;

                    releaseReactCommand.bundleName = argv["bundleName"];
                    releaseReactCommand.deploymentName = argv["deploymentName"];
                    releaseReactCommand.disabled = argv["disabled"];
                    releaseReactCommand.description = argv["description"] ? backslash(argv["description"]) : "";
                    releaseReactCommand.development = argv["development"];
                    releaseReactCommand.entryFile = argv["entryFile"];
                    releaseReactCommand.mandatory = argv["mandatory"];
                    releaseReactCommand.rollout = getRolloutValue(argv["rollout"]);
                    releaseReactCommand.sourcemapOutput = argv["sourcemapOutput"];
                    releaseReactCommand.appStoreVersion = argv["targetBinaryVersion"];
                }
                break;

            case "rollback":
                if (arg1 && arg2) {
                    cmd = { type: cli.CommandType.rollback };

                    var rollbackCommand = <cli.IRollbackCommand>cmd;

                    rollbackCommand.appName = arg1;
                    rollbackCommand.deploymentName = arg2;
                    rollbackCommand.targetRelease = argv["targetRelease"];
                }
                break;
                
            case "whoami":
                cmd = { type: cli.CommandType.whoami };
                break;
        }

        return cmd;
    }
}

function isValidRollout(args: any): boolean {
    var rollout: string = args["rollout"];
    if (rollout && !ROLLOUT_PERCENTAGE_REGEX.test(rollout)) {
        return false;
    }

    return true;
}

function getRolloutValue(input: string): number {
    return input ? parseInt(input.replace("%", "")) : null;
}

function getServerUrl(url: string): string {
    if (!url) return null;

    // Trim whitespace and a trailing slash (/) character.
    url = url.trim();
    if (url[url.length - 1] === "/") {
        url = url.substring(0, url.length - 1);
    }

    url = url.replace(/^(https?):\\/, "$1://");     // Replace 'http(s):\' with 'http(s)://' for Windows Git Bash

    return url;
}

export var command = createCommand();<|MERGE_RESOLUTION|>--- conflicted
+++ resolved
@@ -287,11 +287,7 @@
         addCommonConfiguration(yargs);
     })
     .command("patch", "Update the metadata for an existing release", (yargs: yargs.Argv) => {
-<<<<<<< HEAD
-        yargs.usage(USAGE_PREFIX + " patch <appName> <deploymentName> [--label <label>] [--description <description>] [--disabled] [--mandatory] [--rollout <rolloutPercentage>] [--targetBinaryVersion <targetBinaryVersion>]")
-=======
         yargs.usage(USAGE_PREFIX + " patch <appName> <deploymentName> [options]")
->>>>>>> 3dc9121a
             .demand(/*count*/ 3, /*max*/ 3)  // Require exactly three non-option arguments.
             .example("patch MyApp Production --des \"Updated description\" -r 50%", "Updates the description of the latest release for \"MyApp\" app's \"Production\" deployment and updates the rollout value to 50%")
             .example("patch MyApp Production -l v3 --des \"Updated description for v3\"", "Updates the description of the release with label v3 for \"MyApp\" app's \"Production\" deployment")
@@ -300,17 +296,13 @@
             .option("disabled", { alias: "x", default: null, demand: false, description: "Specifies whether this release should be immediately downloadable", type: "boolean" })
             .option("mandatory", { alias: "m", default: null, demand: false, description: "Specifies whether this release should be considered mandatory", type: "boolean" })
             .option("rollout", { alias: "r", default: null, demand: false, description: "Percentage of users this release should be immediately available to. This attribute can only be increased from the current value.", type: "string" })
+            .option("targetBinaryVersion", { alias: "t", default: null, demand: false, description: "Semver expression that specifies the binary app version(s) this release is targetting (e.g. 1.1.0, ~1.2.3). If omitted, the release will target the exact version specified in the \"Info.plist\" (iOS) or \"build.gradle\" (Android) files.", type: "string" })
             .check((argv: any, aliases: { [aliases: string]: string }): any => { return isValidRollout(argv); });
 
         addCommonConfiguration(yargs);
     })
-<<<<<<< HEAD
-    .command("promote", "Promote the package from one deployment of your app to another", (yargs: yargs.Argv) => {
-        yargs.usage(USAGE_PREFIX + " promote <appName> <sourceDeploymentName> <destDeploymentName> [--description <description>] [--mandatory] [--rollout <rolloutPercentage>] [--targetBinaryVersion <targetBinaryVersion>]")
-=======
     .command("promote", "Promote the latest release from one app deployment to another", (yargs: yargs.Argv) => {
         yargs.usage(USAGE_PREFIX + " promote <appName> <sourceDeploymentName> <destDeploymentName> [options]")
->>>>>>> 3dc9121a
             .demand(/*count*/ 4, /*max*/ 4)  // Require exactly four non-option arguments.
             .example("promote MyApp Staging Production", "Promotes the latest release within the \"Staging\" deployment of \"MyApp\" to \"Production\"")
             .example("promote MyApp Staging Production --des \"Production rollout\" -r 25", "Promotes the latest release within the \"Staging\" deployment of \"MyApp\" to \"Production\", with an updated description, and targeting only 25% of the users")
@@ -318,6 +310,7 @@
             .option("disabled", { alias: "x", default: null, demand: false, description: "Specifies whether this release should be immediately downloadable. If omitted, the disabled attribute from the release being promoted will be used.", type: "boolean" })
             .option("mandatory", { alias: "m", default: null, demand: false, description: "Specifies whether this release should be considered mandatory. If omitted, the mandatory property from the release being promoted will be used.", type: "boolean" })
             .option("rollout", { alias: "r", default: "100%", demand: false, description: "Percentage of users this update should be immediately available to", type: "string" })
+            .option("targetBinaryVersion", { alias: "t", default: null, demand: false, description: "Semver expression that specifies the binary app version(s) this release is targetting (e.g. 1.1.0, ~1.2.3). If omitted, the release will target the exact version specified in the \"Info.plist\" (iOS) or \"build.gradle\" (Android) files.", type: "string" })
             .check((argv: any, aliases: { [aliases: string]: string }): any => { return isValidRollout(argv); });
 
         addCommonConfiguration(yargs);
