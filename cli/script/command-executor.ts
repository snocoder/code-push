﻿/// <reference path="../../definitions/generated/code-push.d.ts" />

import AccountManager = require("code-push");
import * as base64 from "base-64";
import * as chalk from "chalk";
var childProcess = require("child_process");
import * as fs from "fs";
var g2js = require("gradle-to-js/lib/parser");
import * as moment from "moment";
var opener = require("opener");
import * as os from "os";
import * as path from "path";
var plist = require("plist");
var progress = require("progress");
var prompt = require("prompt");
import * as Q from "q";
import * as recursiveFs from "recursive-fs";
var rimraf = require("rimraf");
import * as semver from "semver";
import slash = require("slash");
var Table = require("cli-table");
import * as yazl from "yazl";
var which = require("which");
import wordwrap = require("wordwrap");

import * as cli from "../definitions/cli";
import { AccessKey, Account, App, CollaboratorMap, CollaboratorProperties, Deployment, DeploymentMetrics, Headers, Package, PackageInfo, Session, UpdateMetrics } from "code-push/script/types";

var configFilePath: string = path.join(process.env.LOCALAPPDATA || process.env.HOME, ".code-push.config");
var emailValidator = require("email-validator");
var packageJson = require("../package.json");
var parseXml = Q.denodeify(require("xml2js").parseString);
var progress = require("progress");
import Promise = Q.Promise;

const ACTIVE_METRICS_KEY: string = "Active";
const CLI_HEADERS: Headers = {
    "X-CodePush-CLI-Version": packageJson.version
};
const DOWNLOADED_METRICS_KEY: string = "Downloaded";

interface NameToCountMap {
    [name: string]: number;
}

/** Deprecated */
interface ILegacyLoginConnectionInfo {
    accessKeyName: string;
}

interface ILoginConnectionInfo {
    accessKey: string;
    customServerUrl?: string;   // A custom serverUrl for internal debugging purposes
    preserveAccessKeyOnLogout?: boolean;
    proxy?: string; // To specify the proxy url explicitly, other than the environment var (HTTP_PROXY)
    noProxy?: boolean; // To suppress the environment proxy setting, like HTTP_PROXY
}

interface IPackageFile {
    isTemporary: boolean;
    path: string;
}

export interface UpdateMetricsWithTotalActive extends UpdateMetrics {
    totalActive: number;
}

export interface PackageWithMetrics {
    metrics?: UpdateMetricsWithTotalActive;
}

export var log = (message: string | Chalk.ChalkChain): void => console.log(message);
export var sdk: AccountManager;
export var spawn = childProcess.spawn;
export var execSync = childProcess.execSync;

var connectionInfo: ILoginConnectionInfo;

export var confirm = (): Promise<boolean> => {
    return Promise<boolean>((resolve, reject, notify): void => {
        prompt.message = "";
        prompt.delimiter = "";

        prompt.start();

        prompt.get({
            properties: {
                response: {
                    description: chalk.cyan("Are you sure? (Y/n):")
                }
            }
        }, (err: any, result: any): void => {
            if (!result.response || result.response === "" || result.response === "Y") {
                resolve(true);
            } else {
                if (result.response !== "n") console.log("Invalid response: \"" + result.response + "\"");
                resolve(false);
            }
        });
    });
}

function accessKeyAdd(command: cli.IAccessKeyAddCommand): Promise<void> {
    return sdk.addAccessKey(command.name, command.ttl)
        .then((accessKey: AccessKey) => {
            log(`Successfully created a new access key "${command.name}": ${accessKey.key}`);
            log(`(Expires: ${new Date(accessKey.expires).toString()})`);
            log(`Please save this key as it will only be shown once!`);
        });
}

function accessKeyEdit(command: cli.IAccessKeyEditCommand): Promise<void> {
<<<<<<< HEAD
    var willEditFriendlyName = isCommandOptionSpecified(command.newName) && command.oldName !== command.newName;
    var willEditTtl = isCommandOptionSpecified(command.ttl);
=======
    var willEditFriendlyName: boolean = isCommandOptionSpecified(command.newFriendlyName) && command.oldFriendlyName !== command.newFriendlyName;
    var willEditTtl: boolean = isCommandOptionSpecified(command.ttl);
>>>>>>> 1297ec5c

    if (!willEditFriendlyName && !willEditTtl) {
        throw new Error("A new name and/or TTL must be provided.");
    }

    return sdk.editAccessKey(command.oldName, command.newName, command.ttl)
        .then((accessKey: AccessKey) => {
            var logMessage: string = "Successfully ";
            if (willEditFriendlyName) {
                logMessage += `renamed the access key "${command.oldName}" to "${command.newName}"`;
            }

            if (willEditTtl) {
                if (willEditFriendlyName) {
                    logMessage += ` and changed its expiry to ${new Date(accessKey.expires).toString()}`;
                } else {
                    logMessage += `changed the access key "${command.oldName}"'s expiry to ${new Date(accessKey.expires).toString()}`;
                }
            }

            log(logMessage + ".");
        });
}

function accessKeyList(command: cli.IAccessKeyListCommand): Promise<void> {
    throwForInvalidOutputFormat(command.format);

    return sdk.getAccessKeys()
        .then((accessKeys: AccessKey[]): void => {
            printAccessKeys(command.format, accessKeys);
        });
}

function accessKeyRemove(command: cli.IAccessKeyRemoveCommand): Promise<void> {
    return confirm()
        .then((wasConfirmed: boolean): Promise<void> => {
            if (wasConfirmed) {
                return sdk.removeAccessKey(command.accessKey)
                    .then((): void => {
                        log("Successfully removed the \"" + command.accessKey + "\" access key.");
                    });
            }

            log("Access key removal cancelled.");
        });
}

function appAdd(command: cli.IAppAddCommand): Promise<void> {
    return sdk.addApp(command.appName)
        .then((app: App): Promise<void> => {
            log("Successfully added the \"" + command.appName + "\" app, along with the following default deployments:");
            var deploymentListCommand: cli.IDeploymentListCommand = {
                type: cli.CommandType.deploymentList,
                appName: app.name,
                format: "table",
                displayKeys: true
            };
            return deploymentList(deploymentListCommand, /*showPackage=*/ false);
        });
}

function appList(command: cli.IAppListCommand): Promise<void> {
    throwForInvalidOutputFormat(command.format);
    var apps: App[];
    return sdk.getApps()
        .then((retrievedApps: App[]): Promise<string[][]> => {
            apps = retrievedApps;
            var deploymentListPromises: Promise<string[]>[] = apps.map((app: App) => {

                return sdk.getDeployments(app.name)
                    .then((deployments: Deployment[]) => {
                        var deploymentList: string[] = deployments
                            .map((deployment: Deployment) => deployment.name)
                            .sort((first: string, second: string) => {
                                return first.toLowerCase().localeCompare(second.toLowerCase());
                            });
                        return deploymentList;
                    });
            });
            return Q.all(deploymentListPromises);
        })
        .then((deploymentLists: string[][]): void => {
            printAppList(command.format, apps, deploymentLists);
        });
}

function appRemove(command: cli.IAppRemoveCommand): Promise<void> {
    return confirm()
        .then((wasConfirmed: boolean): Promise<void> => {
            if (wasConfirmed) {
                return sdk.removeApp(command.appName)
                    .then((): void => {
                        log("Successfully removed the \"" + command.appName + "\" app.");
                    });
            }

            log("App removal cancelled.");
        });
}

function appRename(command: cli.IAppRenameCommand): Promise<void> {
    return sdk.renameApp(command.currentAppName, command.newAppName)
        .then((): void => {
            log("Successfully renamed the \"" + command.currentAppName + "\" app to \"" + command.newAppName + "\".");
        });
}

export var createEmptyTempReleaseFolder = (folderPath: string) => {
    return deleteFolder(folderPath)
        .then(() => {
            fs.mkdirSync(folderPath);
        });
};

function appTransfer(command: cli.IAppTransferCommand): Promise<void> {
    throwForInvalidEmail(command.email);

    return confirm()
        .then((wasConfirmed: boolean): Promise<void> => {
            if (wasConfirmed) {
                return sdk.transferApp(command.appName, command.email)
                    .then((): void => {
                        log("Successfully transferred the ownership of app \"" + command.appName + "\" to the account with email \"" + command.email + "\".");
                    });
            }

            log("App transfer cancelled.");
        });
}

function addCollaborator(command: cli.ICollaboratorAddCommand): Promise<void> {
    throwForInvalidEmail(command.email);

    return sdk.addCollaborator(command.appName, command.email)
        .then((): void => {
            log("Successfully added \"" + command.email + "\" as a collaborator to the app \"" + command.appName + "\".");
        });
}

function listCollaborators(command: cli.ICollaboratorListCommand): Promise<void> {
    throwForInvalidOutputFormat(command.format);

    return sdk.getCollaborators(command.appName)
        .then((retrievedCollaborators: CollaboratorMap): void => {
            printCollaboratorsList(command.format, retrievedCollaborators);
        });
}

function removeCollaborator(command: cli.ICollaboratorRemoveCommand): Promise<void> {
    throwForInvalidEmail(command.email);

    return confirm()
        .then((wasConfirmed: boolean): Promise<void> => {
            if (wasConfirmed) {
                return sdk.removeCollaborator(command.appName, command.email)
                    .then((): void => {
                        log("Successfully removed \"" + command.email + "\" as a collaborator from the app \"" + command.appName + "\".");
                    });
            }

            log("App collaborator removal cancelled.");
        });
}

function deleteConnectionInfoCache(printMessage: boolean = true): void {
    try {
        fs.unlinkSync(configFilePath);

        if (printMessage) {
            log(`Successfully logged-out. The session file located at ${chalk.cyan(configFilePath)} has been deleted.\r\n`);
        }
    } catch (ex) {
    }
}

function deleteFolder(folderPath: string): Promise<void> {
    return Promise<void>((resolve, reject, notify) => {
        rimraf(folderPath, (err: any) => {
            if (err) {
                reject(err);
            } else {
                resolve(<void>null);
            }
        });
    });
}

function deploymentAdd(command: cli.IDeploymentAddCommand): Promise<void> {
    return sdk.addDeployment(command.appName, command.deploymentName)
        .then((deployment: Deployment): void => {
            log("Successfully added the \"" + command.deploymentName + "\" deployment with key \"" + deployment.key + "\" to the \"" + command.appName + "\" app.");
        });
}

function deploymentHistoryClear(command: cli.IDeploymentHistoryClearCommand): Promise<void> {
    return confirm()
        .then((wasConfirmed: boolean): Promise<void> => {
            if (wasConfirmed) {
                return sdk.clearDeploymentHistory(command.appName, command.deploymentName)
                    .then((): void => {
                        log("Successfully cleared the release history associated with the \"" + command.deploymentName + "\" deployment from the \"" + command.appName + "\" app.");
                    })
            }

            log("Clear deployment cancelled.");
        });
}

export var deploymentList = (command: cli.IDeploymentListCommand, showPackage: boolean = true): Promise<void> => {
    throwForInvalidOutputFormat(command.format);
    var deployments: Deployment[];

    return sdk.getDeployments(command.appName)
        .then((retrievedDeployments: Deployment[]) => {
            deployments = retrievedDeployments;
            if (showPackage) {
                var metricsPromises: Promise<void>[] = deployments.map((deployment: Deployment) => {
                    if (deployment.package) {
                        return sdk.getDeploymentMetrics(command.appName, deployment.name)
                            .then((metrics: DeploymentMetrics): void => {
                                if (metrics[deployment.package.label]) {
                                    var totalActive: number = getTotalActiveFromDeploymentMetrics(metrics);
                                    (<PackageWithMetrics>(deployment.package)).metrics = {
                                        active: metrics[deployment.package.label].active,
                                        downloaded: metrics[deployment.package.label].downloaded,
                                        failed: metrics[deployment.package.label].failed,
                                        installed: metrics[deployment.package.label].installed,
                                        totalActive: totalActive
                                    };
                                }
                            });
                    } else {
                        return Q(<void>null);
                    }
                });

                return Q.all(metricsPromises);
            }
        })
        .then(() => {
            printDeploymentList(command, deployments, showPackage);
        });
}

function deploymentRemove(command: cli.IDeploymentRemoveCommand): Promise<void> {
    return confirm()
        .then((wasConfirmed: boolean): Promise<void> => {
            if (wasConfirmed) {
                return sdk.removeDeployment(command.appName, command.deploymentName)
                    .then((): void => {
                        log("Successfully removed the \"" + command.deploymentName + "\" deployment from the \"" + command.appName + "\" app.");
                    })
            }

            log("Deployment removal cancelled.");
        });
}

function deploymentRename(command: cli.IDeploymentRenameCommand): Promise<void> {
    return sdk.renameDeployment(command.appName, command.currentDeploymentName, command.newDeploymentName)
        .then((): void => {
            log("Successfully renamed the \"" + command.currentDeploymentName + "\" deployment to \"" + command.newDeploymentName + "\" for the \"" + command.appName + "\" app.");
        });
}

function deploymentHistory(command: cli.IDeploymentHistoryCommand): Promise<void> {
    throwForInvalidOutputFormat(command.format);

    return Q.all<any>([
        sdk.getAccountInfo(),
        sdk.getDeploymentHistory(command.appName, command.deploymentName),
        sdk.getDeploymentMetrics(command.appName, command.deploymentName)
    ])
        .spread<void>((account: Account, deploymentHistory: Package[], metrics: DeploymentMetrics): void => {
            var totalActive: number = getTotalActiveFromDeploymentMetrics(metrics);
            deploymentHistory.forEach((packageObject: Package) => {
                if (metrics[packageObject.label]) {
                    (<PackageWithMetrics>packageObject).metrics = {
                        active: metrics[packageObject.label].active,
                        downloaded: metrics[packageObject.label].downloaded,
                        failed: metrics[packageObject.label].failed,
                        installed: metrics[packageObject.label].installed,
                        totalActive: totalActive
                    };
                }
            });
            printDeploymentHistory(command, <PackageWithMetrics[]>deploymentHistory, account.email);
        });
}

function deserializeConnectionInfo(): ILoginConnectionInfo {
    try {
        var savedConnection: string = fs.readFileSync(configFilePath, { encoding: "utf8" });
        var connectionInfo: ILegacyLoginConnectionInfo | ILoginConnectionInfo = JSON.parse(savedConnection);

        // If the connection info is in the legacy format, convert it to the modern format
        if ((<ILegacyLoginConnectionInfo>connectionInfo).accessKeyName) {
            connectionInfo = <ILoginConnectionInfo>{
                accessKey: (<ILegacyLoginConnectionInfo>connectionInfo).accessKeyName
            };
        }

        var connInfo = <ILoginConnectionInfo>connectionInfo;

        connInfo.proxy = getProxy(connInfo.proxy, connInfo.noProxy);

        return connInfo;
    } catch (ex) {
        return;
    }
}

export function execute(command: cli.ICommand): Promise<void> {
    connectionInfo = deserializeConnectionInfo();

    return Q(<void>null)
        .then(() => {
            switch (command.type) {
                // Must not be logged in
                case cli.CommandType.login:
                case cli.CommandType.register:
                    if (connectionInfo) {
                        throw new Error("You are already logged in from this machine.");
                    }
                    break;

                // It does not matter whether you are logged in or not
                case cli.CommandType.link:
                    break;

                // Must be logged in
                default:
                    if (!!sdk) break; // Used by unit tests to skip authentication

                    if (!connectionInfo) {
                        throw new Error("You are not currently logged in. Run the 'code-push login' command to authenticate with the CodePush server.");
                    }

                    sdk = getSdk(connectionInfo.accessKey, CLI_HEADERS, connectionInfo.customServerUrl, connectionInfo.proxy);
                    break;
            }

            switch (command.type) {
                case cli.CommandType.accessKeyAdd:
                    return accessKeyAdd(<cli.IAccessKeyAddCommand>command);

                case cli.CommandType.accessKeyEdit:
                    return accessKeyEdit(<cli.IAccessKeyEditCommand>command);

                case cli.CommandType.accessKeyList:
                    return accessKeyList(<cli.IAccessKeyListCommand>command);

                case cli.CommandType.accessKeyRemove:
                    return accessKeyRemove(<cli.IAccessKeyRemoveCommand>command);

                case cli.CommandType.appAdd:
                    return appAdd(<cli.IAppAddCommand>command);

                case cli.CommandType.appList:
                    return appList(<cli.IAppListCommand>command);

                case cli.CommandType.appRemove:
                    return appRemove(<cli.IAppRemoveCommand>command);

                case cli.CommandType.appRename:
                    return appRename(<cli.IAppRenameCommand>command);

                case cli.CommandType.appTransfer:
                    return appTransfer(<cli.IAppTransferCommand>command);

                case cli.CommandType.collaboratorAdd:
                    return addCollaborator(<cli.ICollaboratorAddCommand>command);

                case cli.CommandType.collaboratorList:
                    return listCollaborators(<cli.ICollaboratorListCommand>command);

                case cli.CommandType.collaboratorRemove:
                    return removeCollaborator(<cli.ICollaboratorRemoveCommand>command);

                case cli.CommandType.deploymentAdd:
                    return deploymentAdd(<cli.IDeploymentAddCommand>command);

                case cli.CommandType.deploymentHistoryClear:
                    return deploymentHistoryClear(<cli.IDeploymentHistoryClearCommand>command);

                case cli.CommandType.deploymentHistory:
                    return deploymentHistory(<cli.IDeploymentHistoryCommand>command);

                case cli.CommandType.deploymentList:
                    return deploymentList(<cli.IDeploymentListCommand>command);

                case cli.CommandType.deploymentRemove:
                    return deploymentRemove(<cli.IDeploymentRemoveCommand>command);

                case cli.CommandType.deploymentRename:
                    return deploymentRename(<cli.IDeploymentRenameCommand>command);

                case cli.CommandType.link:
                    return link(<cli.ILinkCommand>command);

                case cli.CommandType.login:
                    return login(<cli.ILoginCommand>command);

                case cli.CommandType.logout:
                    return logout(command);

                case cli.CommandType.patch:
                    return patch(<cli.IPatchCommand>command);

                case cli.CommandType.promote:
                    return promote(<cli.IPromoteCommand>command);

                case cli.CommandType.register:
                    return register(<cli.IRegisterCommand>command);

                case cli.CommandType.release:
                    return release(<cli.IReleaseCommand>command);

                case cli.CommandType.releaseCordova:
                    return releaseCordova(<cli.IReleaseCordovaCommand>command);

                case cli.CommandType.releaseReact:
                    return releaseReact(<cli.IReleaseReactCommand>command);

                case cli.CommandType.rollback:
                    return rollback(<cli.IRollbackCommand>command);

                case cli.CommandType.sessionList:
                    return sessionList(<cli.ISessionListCommand>command);

                case cli.CommandType.sessionRemove:
                    return sessionRemove(<cli.ISessionRemoveCommand>command);

                case cli.CommandType.whoami:
                    return whoami(command);

                default:
                    // We should never see this message as invalid commands should be caught by the argument parser.
                    throw new Error("Invalid command:  " + JSON.stringify(command));
            }
        });
}

function fileDoesNotExistOrIsDirectory(filePath: string): boolean {
    try {
        return fs.lstatSync(filePath).isDirectory();
    } catch (error) {
        return true;
    }
}

function generateRandomFilename(length: number): string {
    var filename: string = "";
    var validChar: string = "ABCDEFGHIJKLMNOPQRSTUVWXYZabcdefghijklmnopqrstuvwxyz0123456789";

    for (var i = 0; i < length; i++) {
        filename += validChar.charAt(Math.floor(Math.random() * validChar.length));
    }

    return filename;
}

function getTotalActiveFromDeploymentMetrics(metrics: DeploymentMetrics): number {
    var totalActive = 0;
    Object.keys(metrics).forEach((label: string) => {
        totalActive += metrics[label].active;
    });

    return totalActive;
}

function initiateExternalAuthenticationAsync(action: string, serverUrl?: string): void {
    var message: string = `A browser is being launched to authenticate your account. Follow the instructions ` +
        `it displays to complete your ${action === "register" ? "registration" : action}.`;

    log(message);
    var hostname: string = os.hostname();
    var url: string = `${serverUrl || AccountManager.SERVER_URL}/auth/${action}?hostname=${hostname}`;
    opener(url);
}

function link(command: cli.ILinkCommand): Promise<void> {
    initiateExternalAuthenticationAsync("link", command.serverUrl);
    return Q(<void>null);
}

function login(command: cli.ILoginCommand): Promise<void> {
    // Check if one of the flags were provided.
    if (command.accessKey) {
        var proxy = getProxy(command.proxy, command.noProxy);
        sdk = getSdk(command.accessKey, CLI_HEADERS, command.serverUrl, proxy);
        return sdk.isAuthenticated()
            .then((isAuthenticated: boolean): void => {
                if (isAuthenticated) {
                    serializeConnectionInfo(command.accessKey, /*preserveAccessKeyOnLogout*/ true, command.serverUrl, command.proxy, command.noProxy);
                } else {
                    throw new Error("Invalid access key.");
                }
            });
    } else {
        return loginWithExternalAuthentication("login", command.serverUrl, command.proxy, command.noProxy);
    }
}

function loginWithExternalAuthentication(action: string, serverUrl?: string, proxy?: string, noProxy?: boolean): Promise<void> {
    initiateExternalAuthenticationAsync(action, serverUrl);
    log("");    // Insert newline

    return requestAccessKey()
        .then((accessKey: string): Promise<void> => {
            if (accessKey === null) {
                // The user has aborted the synchronous prompt (e.g.:  via [CTRL]+[C]).
                return;
            }

            sdk = getSdk(accessKey, CLI_HEADERS, serverUrl, getProxy(proxy, noProxy));

            return sdk.isAuthenticated()
                .then((isAuthenticated: boolean): void => {
                    if (isAuthenticated) {
                        serializeConnectionInfo(accessKey, /*preserveAccessKeyOnLogout*/ false, serverUrl, proxy, noProxy);
                    } else {
                        throw new Error("Invalid access key.");
                    }
                });
        });
}

function logout(command: cli.ICommand): Promise<void> {
    return Q(<void>null)
        .then((): Promise<void> => {
            if (!connectionInfo.preserveAccessKeyOnLogout) {
                var machineName: string = os.hostname();
                return sdk.removeSession(machineName);
            }
        })
        .finally((): void => {
            sdk = null;
            deleteConnectionInfoCache();
        });
}

function formatDate(unixOffset: number): string {
    var date: moment.Moment = moment(unixOffset);
    var now: moment.Moment = moment();
    if (Math.abs(now.diff(date, "days")) < 30) {
        return date.fromNow();                  // "2 hours ago"
    } else if (now.year() === date.year()) {
        return date.format("MMM D");            // "Nov 6"
    } else {
        return date.format("MMM D, YYYY");      // "Nov 6, 2014"
    }
}

function printAppList(format: string, apps: App[], deploymentLists: string[][]): void {
    if (format === "json") {
        var dataSource: any[] = apps.map((app: App, index: number) => {
            var augmentedApp: any = app;
            augmentedApp.deployments = deploymentLists[index];
            return augmentedApp;
        });

        printJson(dataSource);
    } else if (format === "table") {
        var headers = ["Name", "Deployments"];
        printTable(headers, (dataSource: any[]): void => {
            apps.forEach((app: App, index: number): void => {
                var row = [app.name, wordwrap(50)(deploymentLists[index].join(", "))];
                dataSource.push(row);
            });
        });
    }
}

function getCollaboratorDisplayName(email: string, collaboratorProperties: CollaboratorProperties): string {
    return (collaboratorProperties.permission === AccountManager.AppPermission.OWNER) ? email + chalk.magenta(" (Owner)") : email;
}

function printCollaboratorsList(format: string, collaborators: CollaboratorMap): void {
    if (format === "json") {
        var dataSource = { "collaborators": collaborators };
        printJson(dataSource);
    } else if (format === "table") {
        var headers = ["E-mail Address"];
        printTable(headers, (dataSource: any[]): void => {
            Object.keys(collaborators).forEach((email: string): void => {
                var row = [getCollaboratorDisplayName(email, collaborators[email])];
                dataSource.push(row);
            });
        });
    }
}

function printDeploymentList(command: cli.IDeploymentListCommand, deployments: Deployment[], showPackage: boolean = true): void {
    if (command.format === "json") {
        printJson(deployments);
    } else if (command.format === "table") {
        var headers = ["Name"];
        if (command.displayKeys) {
            headers.push("Deployment Key");
        }

        if (showPackage) {
            headers.push("Update Metadata");
            headers.push("Install Metrics");
        }

        printTable(headers, (dataSource: any[]): void => {
            deployments.forEach((deployment: Deployment): void => {
                var row = [deployment.name];
                if (command.displayKeys) {
                    row.push(deployment.key);
                }

                if (showPackage) {
                    row.push(getPackageString(deployment.package));
                    row.push(getPackageMetricsString(deployment.package));
                }

                dataSource.push(row);
            });
        });
    }
}

function printDeploymentHistory(command: cli.IDeploymentHistoryCommand, deploymentHistory: PackageWithMetrics[], currentUserEmail: string): void {
    if (command.format === "json") {
        printJson(deploymentHistory);
    } else if (command.format === "table") {
        var headers = ["Label", "Release Time", "App Version", "Mandatory"];
        if (command.displayAuthor) {
            headers.push("Released By");
        }

        headers.push("Description", "Install Metrics");

        printTable(headers, (dataSource: any[]) => {
            deploymentHistory.forEach((packageObject: Package) => {
                var releaseTime: string = formatDate(packageObject.uploadTime);
                var releaseSource: string;
                if (packageObject.releaseMethod === "Promote") {
                    releaseSource = `Promoted ${packageObject.originalLabel} from "${packageObject.originalDeployment}"`;
                } else if (packageObject.releaseMethod === "Rollback") {
                    var labelNumber: number = parseInt(packageObject.label.substring(1));
                    var lastLabel: string = "v" + (labelNumber - 1);
                    releaseSource = `Rolled back ${lastLabel} to ${packageObject.originalLabel}`;
                }

                if (releaseSource) {
                    releaseTime += "\n" + chalk.magenta(`(${releaseSource})`).toString();
                }

                var row: string[] = [packageObject.label, releaseTime, packageObject.appVersion, packageObject.isMandatory ? "Yes" : "No"];
                if (command.displayAuthor) {
                    var releasedBy: string = packageObject.releasedBy ? packageObject.releasedBy : "";
                    if (currentUserEmail && releasedBy === currentUserEmail) {
                        releasedBy = "You";
                    }

                    row.push(releasedBy);
                }

                row.push(packageObject.description ? wordwrap(30)(packageObject.description) : "");
                row.push(getPackageMetricsString(packageObject) + (packageObject.isDisabled ? `\n${chalk.green("Disabled:")} Yes` : ""));
                if (packageObject.isDisabled) {
                    row = row.map((cellContents: string) => applyChalkSkippingLineBreaks(cellContents, (<any>chalk).dim));
                }

                dataSource.push(row);
            });
        });
    }
}

function applyChalkSkippingLineBreaks(applyString: string, chalkMethod: (string: string) => Chalk.ChalkChain): string {
    // Used to prevent "chalk" from applying styles to linebreaks which
    // causes table border chars to have the style applied as well.
    return applyString
        .split("\n")
        .map((token: string) => chalkMethod(token))
        .join("\n");
}

function getPackageString(packageObject: Package): string {
    if (!packageObject) {
        return chalk.magenta("No updates released").toString();
    }

    var packageString: string = chalk.green("Label: ") + packageObject.label + "\n" +
        chalk.green("App Version: ") + packageObject.appVersion + "\n" +
        chalk.green("Mandatory: ") + (packageObject.isMandatory ? "Yes" : "No") + "\n" +
        chalk.green("Release Time: ") + formatDate(packageObject.uploadTime) + "\n" +
        chalk.green("Released By: ") + (packageObject.releasedBy ? packageObject.releasedBy : "") +
        (packageObject.description ? wordwrap(70)("\n" + chalk.green("Description: ") + packageObject.description) : "");

    if (packageObject.isDisabled) {
        packageString += `\n${chalk.green("Disabled:")} Yes`;
    }

    return packageString;
}

function getPackageMetricsString(obj: Package): string {
    var packageObject = <PackageWithMetrics>obj;
    var rolloutString: string = (obj && obj.rollout && obj.rollout !== 100) ? `\n${chalk.green("Rollout:")} ${obj.rollout.toLocaleString()}%` : "";

    if (!packageObject || !packageObject.metrics) {
        return chalk.magenta("No installs recorded").toString() + (rolloutString || "");
    }

    var activePercent: number = packageObject.metrics.totalActive
        ? packageObject.metrics.active / packageObject.metrics.totalActive * 100
        : 0.0;
    var percentString: string;
    if (activePercent === 100.0) {
        percentString = "100%";
    } else if (activePercent === 0.0) {
        percentString = "0%";
    } else {
        percentString = activePercent.toPrecision(2) + "%";
    }

    var numPending: number = packageObject.metrics.downloaded - packageObject.metrics.installed - packageObject.metrics.failed;
    var returnString: string = chalk.green("Active: ") + percentString + " (" + packageObject.metrics.active.toLocaleString() + " of " + packageObject.metrics.totalActive.toLocaleString() + ")\n" +
        chalk.green("Total: ") + packageObject.metrics.installed.toLocaleString();

    if (numPending > 0) {
        returnString += " (" + numPending.toLocaleString() + " pending)";
    }

    if (packageObject.metrics.failed) {
        returnString += "\n" + chalk.green("Rollbacks: ") + chalk.red(packageObject.metrics.failed.toLocaleString() + "");
    }

    if (rolloutString) {
        returnString += rolloutString;
    }

    return returnString;
}

function getReactNativeProjectAppVersion(platform: string, projectName: string): Promise<string> {
    var missingPatchVersionRegex: RegExp = /^\d+\.\d+$/;
    if (platform === "ios") {
        try {
            var infoPlistContainingFolder: string = path.join("ios", projectName);
            var infoPlistContents: string = fs.readFileSync(path.join(infoPlistContainingFolder, "Info.plist")).toString();
        } catch (err) {
            try {
                infoPlistContainingFolder = "ios";
                infoPlistContents = fs.readFileSync(path.join(infoPlistContainingFolder, "Info.plist")).toString();
            } catch (err) {
                throw new Error(`Unable to find or read "Info.plist" in the "ios/${projectName}" or "ios" folders.`);
            }
        }

        try {
            var parsedInfoPlist: any = plist.parse(infoPlistContents);
        } catch (err) {
            throw new Error(`Unable to parse the "${infoPlistContainingFolder}/Info.plist" file, it could be malformed.`);
        }

        if (parsedInfoPlist && parsedInfoPlist.CFBundleShortVersionString) {
            if (semver.valid(parsedInfoPlist.CFBundleShortVersionString) || missingPatchVersionRegex.test(parsedInfoPlist.CFBundleShortVersionString)) {
                return Q(parsedInfoPlist.CFBundleShortVersionString);
            } else {
                throw new Error(`The "CFBundleShortVersionString" key in "${infoPlistContainingFolder}/Info.plist" needs to have at least a major and minor version, for example "2.0" or "1.0.3".`);
            }
        } else {
            throw new Error(`The "CFBundleShortVersionString" key does not exist in "${infoPlistContainingFolder}/Info.plist".`);
        }
    } else if (platform === "android") {
        var buildGradlePath: string = path.join("android", "app", "build.gradle");
        if (fileDoesNotExistOrIsDirectory(buildGradlePath)) {
            throw new Error("Unable to find or read \"build.gradle\" in the \"android/app\" folder.");
        }

        return g2js.parseFile(buildGradlePath)
            .catch((err: Error) => {
                throw new Error("Unable to parse the \"android/app/build.gradle\" file, it could be malformed.");
            })
            .then((buildGradle: any) => {
                if (buildGradle.android && buildGradle.android.defaultConfig && buildGradle.android.defaultConfig.versionName) {
                    if (typeof buildGradle.android.defaultConfig.versionName !== "string") {
                        throw new Error(`The "android.defaultConfig.versionName" property value in "android/app/build.gradle" is not a valid string. If this is expected, consider using the --targetBinaryVersion option to specify the value manually.`);
                    }

                    var appVersion: string = buildGradle.android.defaultConfig.versionName.replace(/"/g, "").trim();
                    if (semver.valid(appVersion) || missingPatchVersionRegex.test(appVersion)) {
                        return appVersion;
                    } else {
                        throw new Error("The \"android.defaultConfig.versionName\" property in \"android/app/build.gradle\" needs to have at least a major and minor version, for example \"2.0\" or \"1.0.3\".");
                    }
                } else {
                    throw new Error("The \"android/app/build.gradle\" file does not include a value for android.defaultConfig.versionName.");
                }
            });
    } else {
        var appxManifestFileName: string = "Package.appxmanifest";
        try {
            var appxManifestContainingFolder: string = path.join("windows", projectName);
            var appxManifestContents: string = fs.readFileSync(path.join(appxManifestContainingFolder, "Package.appxmanifest")).toString();
        } catch (err) {
            throw new Error(`Unable to find or read "${appxManifestFileName}" in the "${path.join("windows", projectName)}" folder.`);
        }

        return parseXml(appxManifestContents)
            .catch((err: any) => {
                throw new Error(`Unable to parse the "${path.join(appxManifestContainingFolder, appxManifestFileName)}" file, it could be malformed.`);
            })
            .then((parsedAppxManifest: any) => {
                try {
                    return parsedAppxManifest.Package.Identity[0]["$"].Version.match(/^\d+\.\d+\.\d+/)[0];
                } catch (e) {
                    throw new Error(`Unable to parse the package version from the "${path.join(appxManifestContainingFolder, appxManifestFileName)}" file.`);
                }
            });
    }
}

function printJson(object: any): void {
    log(JSON.stringify(object, /*replacer=*/ null, /*spacing=*/ 2));
}

function printAccessKeys(format: string, keys: AccessKey[]): void {
    if (format === "json") {
        printJson(keys);
    } else if (format === "table") {
        printTable(["Name", "Created", "Expires"], (dataSource: any[]): void => {
            var now = new Date().getTime();

            function isExpired(key: AccessKey): boolean {
                return now >= key.expires;
            }

            function keyToTableRow(key: AccessKey, dim: boolean): string[] {
                var row: string[] = [
                    key.name,
                    key.createdTime ? formatDate(key.createdTime) : "",
                    formatDate(key.expires)
                ];

                if (dim) {
                    row.forEach((col: string, index: number) => {
                        row[index] = (<any>chalk).dim(col);
                    });
                }

                return row;
            }

            keys.forEach((key: AccessKey) =>
                !isExpired(key) && dataSource.push(keyToTableRow(key, /*dim*/ false)));
            keys.forEach((key: AccessKey) =>
                isExpired(key) && dataSource.push(keyToTableRow(key, /*dim*/ true)));
        });
    }
}

function printSessions(format: string, sessions: Session[]): void {
    if (format === "json") {
        printJson(sessions);
    } else if (format === "table") {
        printTable(["Machine", "Logged in"], (dataSource: any[]): void => {
            sessions.forEach((session: Session) =>
                dataSource.push([session.machineName, formatDate(session.loggedInTime)]));
        });
    }
}

function printTable(columnNames: string[], readData: (dataSource: any[]) => void): void {
    var table = new Table({
        head: columnNames,
        style: { head: ["cyan"] }
    });

    readData(table);

    log(table.toString());
}

function register(command: cli.IRegisterCommand): Promise<void> {
    return loginWithExternalAuthentication("register", command.serverUrl, command.proxy, command.noProxy);
}

function promote(command: cli.IPromoteCommand): Promise<void> {
    var packageInfo: PackageInfo = {
        appVersion: command.appStoreVersion,
        description: command.description,
        isDisabled: getYargsBooleanOrNull(command.disabled),
        isMandatory: getYargsBooleanOrNull(command.mandatory),
        rollout: command.rollout
    };

    return sdk.promote(command.appName, command.sourceDeploymentName, command.destDeploymentName, packageInfo)
        .then((): void => {
            log("Successfully promoted the \"" + command.sourceDeploymentName + "\" deployment of the \"" + command.appName + "\" app to the \"" + command.destDeploymentName + "\" deployment.");
        });
}

function patch(command: cli.IPatchCommand): Promise<void> {
    var packageInfo: PackageInfo = {
        appVersion: command.appStoreVersion,
        description: command.description,
        isMandatory: getYargsBooleanOrNull(command.mandatory),
        isDisabled: getYargsBooleanOrNull(command.disabled),
        rollout: command.rollout
    };

    for (var updateProperty in packageInfo) {
        if ((<any>packageInfo)[updateProperty] !== null) {
            return sdk.patchRelease(command.appName, command.deploymentName, command.label, packageInfo)
                .then((): void => {
                    log(`Successfully updated the "${command.label ? command.label : `latest`}" release of "${command.appName}" app's "${command.deploymentName}" deployment.`);
                });
        }
    }

    throw new Error("At least one property must be specified to patch a release.");
}

export var release = (command: cli.IReleaseCommand): Promise<void> => {
    if (isBinaryOrZip(command.package)) {
        throw new Error("It is unnecessary to package releases in a .zip or binary file. Please specify the direct path to the update content's directory (e.g. /platforms/ios/www) or file (e.g. main.jsbundle).");
    }

    throwForInvalidSemverRange(command.appStoreVersion);
    var filePath: string = command.package;
    var getPackageFilePromise: Promise<IPackageFile>;
    var isSingleFilePackage: boolean = true;

    if (fs.lstatSync(filePath).isDirectory()) {
        isSingleFilePackage = false;
        getPackageFilePromise = Promise<IPackageFile>((resolve: (file: IPackageFile) => void, reject: (reason: Error) => void): void => {
            var directoryPath: string = filePath;

            recursiveFs.readdirr(directoryPath, (error?: any, directories?: string[], files?: string[]): void => {
                if (error) {
                    reject(error);
                    return;
                }

                var baseDirectoryPath = path.dirname(directoryPath);
                var fileName: string = generateRandomFilename(15) + ".zip";
                var zipFile = new yazl.ZipFile();
                var writeStream: fs.WriteStream = fs.createWriteStream(fileName);

                zipFile.outputStream.pipe(writeStream)
                    .on("error", (error: Error): void => {
                        reject(error);
                    })
                    .on("close", (): void => {
                        filePath = path.join(process.cwd(), fileName);

                        resolve({ isTemporary: true, path: filePath });
                    });

                for (var i = 0; i < files.length; ++i) {
                    var file: string = files[i];
                    var relativePath: string = path.relative(baseDirectoryPath, file);

                    // yazl does not like backslash (\) in the metadata path.
                    relativePath = slash(relativePath);

                    zipFile.addFile(file, relativePath);
                }

                zipFile.end();
            });
        });
    } else {
        getPackageFilePromise = Q({ isTemporary: false, path: filePath });
    }

    var lastTotalProgress = 0;
    var progressBar = new progress("Upload progress:[:bar] :percent :etas", {
        complete: "=",
        incomplete: " ",
        width: 50,
        total: 100
    });

    var uploadProgress = (currentProgress: number): void => {
        progressBar.tick(currentProgress - lastTotalProgress);
        lastTotalProgress = currentProgress;
    };

    var updateMetadata: PackageInfo = {
        description: command.description,
        isDisabled: command.disabled,
        isMandatory: command.mandatory,
        rollout: command.rollout
    };

    return getPackageFilePromise
        .then((file: IPackageFile): Promise<void> => {
            return sdk.release(command.appName, command.deploymentName, file.path, command.appStoreVersion, updateMetadata, uploadProgress)
                .then((): void => {
                    log("Successfully released an update containing the \"" + command.package + "\" " + (isSingleFilePackage ? "file" : "directory") + " to the \"" + command.deploymentName + "\" deployment of the \"" + command.appName + "\" app.");
                })
                .finally((): void => {
                    if (file.isTemporary) {
                        fs.unlinkSync(filePath);
                    }
                });
        });
}

export var releaseCordova = (command: cli.IReleaseCordovaCommand): Promise<void> => {
    var platform: string = command.platform.toLowerCase();
    var projectRoot: string = process.cwd();
    var platformFolder: string = path.join(projectRoot, "platforms", platform);
    var platformCordova: string = path.join(platformFolder, "cordova");
    var outputFolder: string;

    if (platform === "ios") {
        outputFolder = path.join(platformFolder, "www");
    } else if (platform === "android") {
        outputFolder = path.join(platformFolder, "assets", "www");
    } else {
        throw new Error("Platform must be either \"ios\" or \"android\".");
    }

    var cordovaCommand: string = command.build ? "build" : "prepare";
    var cordovaCLI: string = "cordova";

    // Check whether the Cordova or PhoneGap CLIs are
    // installed, and if not, fail early
    try {
        which.sync(cordovaCLI);
    } catch (e) {
        try {
            cordovaCLI = "phonegap";
            which.sync(cordovaCLI);
        } catch (e) {
            throw new Error(`Unable to ${cordovaCommand} project. Please ensure that either the Cordova or PhoneGap CLI is installed.`);
        }
    }

    log(chalk.cyan(`Running "${cordovaCLI} ${cordovaCommand}" command:\n`));
    try {
        execSync([cordovaCLI, cordovaCommand, platform, "--verbose"].join(" "), { stdio: "inherit" });
    } catch (error) {
        throw new Error(`Unable to ${cordovaCommand} project. Please ensure that the CWD represents a Cordova project and that the "${platform}" platform was added by running "${cordovaCLI} platform add ${platform}".`);
    }

    try {
        var configString: string = fs.readFileSync(path.join(projectRoot, "config.xml"), { encoding: "utf8" });
    } catch (error) {
        throw new Error(`Unable to find or read "config.xml" in the CWD. The "release-cordova" command must be executed in a Cordova project folder.`);
    }

    var configPromise: Promise<any> = parseXml(configString);
    var releaseCommand: cli.IReleaseCommand = <any>command;

    releaseCommand.package = outputFolder;
    releaseCommand.type = cli.CommandType.release;

    return configPromise
        .catch((err: any) => {
            throw new Error(`Unable to parse "config.xml" in the CWD. Ensure that the contents of "config.xml" is valid XML.`);
        })
        .then((parsedConfig: any) => {
            var config: any = parsedConfig.widget;

            var releaseTargetVersion: string;
            if (command.appStoreVersion) {
                releaseTargetVersion = command.appStoreVersion;
            } else {
                releaseTargetVersion = config["$"].version;
            }

            throwForInvalidSemverRange(releaseTargetVersion);
            releaseCommand.appStoreVersion = releaseTargetVersion;

            log(chalk.cyan("\nReleasing update contents to CodePush:\n"));
            return release(releaseCommand);
        });
}

export var releaseReact = (command: cli.IReleaseReactCommand): Promise<void> => {
    var bundleName: string = command.bundleName;
    var entryFile: string = command.entryFile;
    var outputFolder: string = path.join(os.tmpdir(), "CodePush");
    var platform: string = command.platform.toLowerCase();
    var releaseCommand: cli.IReleaseCommand = <any>command;
    releaseCommand.package = outputFolder;

    switch (platform) {
        case "android":
        case "ios":
        case "windows":
            if (!bundleName) {
                bundleName = platform === "ios"
                    ? "main.jsbundle"
                    : `index.${platform}.bundle`;
            }

            break;
        default:
            throw new Error("Platform must be either \"android\", \"ios\" or \"windows\".");
    }

    try {
        var projectPackageJson: any = require(path.join(process.cwd(), "package.json"));
        var projectName: string = projectPackageJson.name;
        if (!projectName) {
            throw new Error("The \"package.json\" file in the CWD does not have the \"name\" field set.");
        }

        if (!projectPackageJson.dependencies["react-native"]) {
            throw new Error("The project in the CWD is not a React Native project.");
        }
    } catch (error) {
        throw new Error("Unable to find or read \"package.json\" in the CWD. The \"release-react\" command must be executed in a React Native project folder.");
    }

    if (!entryFile) {
        entryFile = `index.${platform}.js`;
        if (fileDoesNotExistOrIsDirectory(entryFile)) {
            entryFile = "index.js";
        }

        if (fileDoesNotExistOrIsDirectory(entryFile)) {
            throw new Error(`Entry file "index.${platform}.js" or "index.js" does not exist.`);
        }
    } else {
        if (fileDoesNotExistOrIsDirectory(entryFile)) {
            throw new Error(`Entry file "${entryFile}" does not exist.`);
        }
    }

    if (command.appStoreVersion) {
        throwForInvalidSemverRange(command.appStoreVersion);
    }

    var appVersionPromise: Promise<string> = command.appStoreVersion
        ? Q(command.appStoreVersion)
        : getReactNativeProjectAppVersion(platform, projectName);

    return appVersionPromise
        .then((appVersion: string) => {
            releaseCommand.appStoreVersion = appVersion;
            return createEmptyTempReleaseFolder(outputFolder);
        })
        // This is needed to clear the react native bundler cache:
        // https://github.com/facebook/react-native/issues/4289
        .then(() => deleteFolder(`${os.tmpdir()}/react-*`))
        .then(() => runReactNativeBundleCommand(bundleName, command.development || false, entryFile, outputFolder, platform, command.sourcemapOutput))
        .then(() => {
            log(chalk.cyan("\nReleasing update contents to CodePush:\n"));
            return release(releaseCommand);
        })
        .then(() => deleteFolder(outputFolder))
        .catch((err: Error) => {
            deleteFolder(outputFolder);
            throw err;
        });
}

function rollback(command: cli.IRollbackCommand): Promise<void> {
    return confirm()
        .then((wasConfirmed: boolean) => {
            if (!wasConfirmed) {
                log("Rollback cancelled.")
                return;
            }

            return sdk.rollback(command.appName, command.deploymentName, command.targetRelease || undefined)
                .then((): void => {
                    log("Successfully performed a rollback on the \"" + command.deploymentName + "\" deployment of the \"" + command.appName + "\" app.");
                });
        });
}

function requestAccessKey(): Promise<string> {
    return Promise<string>((resolve, reject, notify): void => {
        prompt.message = "";
        prompt.delimiter = "";

        prompt.start();

        prompt.get({
            properties: {
                response: {
                    description: chalk.cyan("Enter your access key: ")
                }
            }
        }, (err: any, result: any): void => {
            if (err) {
                resolve(null);
            } else {
                resolve(result.response.trim());
            }
        });
    });
}

export var runReactNativeBundleCommand = (bundleName: string, development: boolean, entryFile: string, outputFolder: string, platform: string, sourcemapOutput: string): Promise<void> => {
    var reactNativeBundleArgs = [
        path.join("node_modules", "react-native", "local-cli", "cli.js"), "bundle",
        "--assets-dest", outputFolder,
        "--bundle-output", path.join(outputFolder, bundleName),
        "--dev", development,
        "--entry-file", entryFile,
        "--platform", platform,
    ];

    if (sourcemapOutput) {
        reactNativeBundleArgs.push("--sourcemap-output", sourcemapOutput);
    }

    log(chalk.cyan("Running \"react-native bundle\" command:\n"));
    var reactNativeBundleProcess = spawn("node", reactNativeBundleArgs);
    log(`node ${reactNativeBundleArgs.join(" ")}`);

    return Promise<void>((resolve, reject, notify) => {
        reactNativeBundleProcess.stdout.on("data", (data: Buffer) => {
            log(data.toString().trim());
        });

        reactNativeBundleProcess.stderr.on("data", (data: Buffer) => {
            console.error(data.toString().trim());
        });

        reactNativeBundleProcess.on("close", (exitCode: number) => {
            if (exitCode) {
                reject(new Error(`"react-native bundle" command exited with code ${exitCode}.`));
            }

            resolve(<void>null);
        });
    });
}

function serializeConnectionInfo(accessKey: string, preserveAccessKeyOnLogout: boolean, customServerUrl?: string, proxy?: string, noProxy?: boolean): void {
    var connectionInfo: ILoginConnectionInfo = { accessKey: accessKey, preserveAccessKeyOnLogout: preserveAccessKeyOnLogout, proxy: proxy, noProxy: noProxy };
    if (customServerUrl) {
        connectionInfo.customServerUrl = customServerUrl;
    }

    var json: string = JSON.stringify(connectionInfo);
    fs.writeFileSync(configFilePath, json, { encoding: "utf8" });

    log(`\r\nSuccessfully logged-in. Your session file was written to ${chalk.cyan(configFilePath)}. You can run the ${chalk.cyan("code-push logout")} command at any time to delete this file and terminate your session.\r\n`);
}

function sessionList(command: cli.ISessionListCommand): Promise<void> {
    throwForInvalidOutputFormat(command.format);

    return sdk.getSessions()
        .then((sessions: Session[]): void => {
            printSessions(command.format, sessions);
        });
}

function sessionRemove(command: cli.ISessionRemoveCommand): Promise<void> {
    if (os.hostname() === command.machineName) {
        throw new Error("Cannot remove the current session via this command. Please run 'code-push logout' if you would like to end it.");
    } else {
        return confirm()
            .then((wasConfirmed: boolean): Promise<void> => {
                if (wasConfirmed) {
                    return sdk.removeSession(command.machineName)
                        .then((): void => {
                            log(`Successfully removed the existing session for "${command.machineName}".`);
                        });
                }

                log("Session removal cancelled.");
            });
    }
}

function isBinaryOrZip(path: string): boolean {
    return path.search(/\.zip$/i) !== -1
        || path.search(/\.apk$/i) !== -1
        || path.search(/\.ipa$/i) !== -1;
}

function getYargsBooleanOrNull(value: any): boolean {
    // Yargs treats a boolean argument as an array of size 2 for null, third is the value of boolean.
    return value && value.length > 2 ? value[2] : null;
}

function throwForInvalidEmail(email: string): void {
    if (!emailValidator.validate(email)) {
        throw new Error("\"" + email + "\" is an invalid e-mail address.");
    }
}

function throwForInvalidSemverRange(semverRange: string): void {
    if (semver.validRange(semverRange) === null) {
        throw new Error("Please use a semver-compliant target binary version range, for example \"1.0.0\", \"*\" or \"^1.2.3\".");
    }
}

function throwForInvalidOutputFormat(format: string): void {
    switch (format) {
        case "json":
        case "table":
            break;

        default:
            throw new Error("Invalid format:  " + format + ".");
    }
}

function whoami(command: cli.ICommand): Promise<void> {
    return sdk.getAccountInfo()
        .then((account): void => {
            var accountInfo = `${account.email} (${account.linkedProviders.join(", ")})`;

            var connectionInfo = deserializeConnectionInfo();
            if (connectionInfo.noProxy || connectionInfo.proxy) {
                log(chalk.green('Account: ') + accountInfo);

                var proxyInfo = chalk.green('Proxy: ') + (connectionInfo.noProxy ? 'Ignored' : connectionInfo.proxy);
                log(proxyInfo);
            } else {
                log(accountInfo);
            }
        });
}

function getProxy(proxy?: string, noProxy?: boolean): string {
    if (noProxy) return null;
    if (!proxy) return process.env.HTTPS_PROXY || process.env.https_proxy || process.env.HTTP_PROXY || process.env.http_proxy;
    else return proxy;
}

function isCommandOptionSpecified(option: any): boolean {
    return option !== undefined && option !== null;
}

function getSdk(accessKey: string, headers: Headers, customServerUrl: string, proxy: string): AccountManager {
    var sdk: any = new AccountManager(accessKey, CLI_HEADERS, customServerUrl, proxy);
    /*
     * If the server returns 401 (Unauthorized), it must be due to an invalid
     * (probably expired) access key. For convenience, we patch every SDK call
     * to delete the cached connection if we receive a 401 so the user can simply
     * login again instead of having to log out first.
     */
    Object.getOwnPropertyNames(AccountManager.prototype).forEach((functionName: any) => {
        if (typeof sdk[functionName] === "function") {
            var originalFunction = sdk[functionName];
            sdk[functionName] = function() {
                var maybePromise: Promise<any> = originalFunction.apply(sdk, arguments);
                if (maybePromise && maybePromise.then !== undefined) {
                    maybePromise = maybePromise
                        .catch((error: any) => {
                            if (error.statusCode && error.statusCode === 401) {
                                deleteConnectionInfoCache(/* printMessage */ false);
                                error.message = `Invalid credentials. Run the 'code-push login' command to authenticate with the CodePush server.`;
                            }

                            throw error;
                        });
                }

                return maybePromise;
            };
        }
    });

    return sdk;
}<|MERGE_RESOLUTION|>--- conflicted
+++ resolved
@@ -110,27 +110,22 @@
 }
 
 function accessKeyEdit(command: cli.IAccessKeyEditCommand): Promise<void> {
-<<<<<<< HEAD
-    var willEditFriendlyName = isCommandOptionSpecified(command.newName) && command.oldName !== command.newName;
-    var willEditTtl = isCommandOptionSpecified(command.ttl);
-=======
-    var willEditFriendlyName: boolean = isCommandOptionSpecified(command.newFriendlyName) && command.oldFriendlyName !== command.newFriendlyName;
+    var willEditName: boolean = isCommandOptionSpecified(command.newName) && command.oldName !== command.newName;
     var willEditTtl: boolean = isCommandOptionSpecified(command.ttl);
->>>>>>> 1297ec5c
-
-    if (!willEditFriendlyName && !willEditTtl) {
+
+    if (!willEditName && !willEditTtl) {
         throw new Error("A new name and/or TTL must be provided.");
     }
 
     return sdk.editAccessKey(command.oldName, command.newName, command.ttl)
         .then((accessKey: AccessKey) => {
             var logMessage: string = "Successfully ";
-            if (willEditFriendlyName) {
+            if (willEditName) {
                 logMessage += `renamed the access key "${command.oldName}" to "${command.newName}"`;
             }
 
             if (willEditTtl) {
-                if (willEditFriendlyName) {
+                if (willEditName) {
                     logMessage += ` and changed its expiry to ${new Date(accessKey.expires).toString()}`;
                 } else {
                     logMessage += `changed the access key "${command.oldName}"'s expiry to ${new Date(accessKey.expires).toString()}`;
