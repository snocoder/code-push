# CodePush management CLI

CodePush is a cloud service that enables Cordova and React Native developers to deploy mobile app updates directly to their users' devices. It works by acting as a central repository that developers can publish updates to (JS, HTML, CSS and images), and that apps can query for updates from (using provided client SDKs for [Cordova](http://github.com/Microsoft/cordova-plugin-code-push) and [React Native](http://github.com/Microsoft/react-native-code-push)). This allows you to have a more deterministic and direct engagement model with your userbase, when addressing bugs and/or adding small features that don't require you to re-build a binary and re-distribute it through the respective app stores.

![CodePush CLI](https://cloud.githubusercontent.com/assets/116461/11233671/1d0329ae-8d75-11e5-8cf4-781109ca83b8.png)

## Installation

* Install [Node.js](https://nodejs.org/)
* Install the CodePush CLI: `npm install -g code-push-cli`

## Quick Start

1. Create a [CodePush account](#account-creation) push using the CodePush CLI
2. Register your [app](#app-management) with the service, and optionally create any additional [deployments](#deployment-management)
3. CodePush-ify your app and point it at the deployment you wish to use ([Cordova](http://github.com/Microsoft/cordova-plugin-code-push) and [React Native](http://github.com/Microsoft/react-native-code-push))
4. [Deploy](#update-deployment) an update for your registered app
5. Live long and prosper! ([details](https://en.wikipedia.org/wiki/Vulcan_salute))

## Account creation

Before you can begin releasing app updates, you need to create a CodePush account. You can do this by simply running the following command once you've installed the CLI:

```
code-push register
```

This will launch a browser, asking you to authenticate with either your GitHub or Microsoft account. Once authenticated, it will create a CodePush account "linked" to your GitHub/MSA identity, and generate an access token you can copy/paste into the CLI in order to login.

*Note: After registering, you are automatically logged-in with the CLI, so until you explicitly log out, you don't need to login again from the same machine.*

## Authentication

Every command within the CodePush CLI requires authentication, and therefore, before you can begin managing your account, you need to login using the Github or Microsoft account you used when registering. You can do this by running the following command:

```
code-push login
```

This will launch a browser, asking you to authenticate with either your GitHub or Microsoft account. This will generate an access token that you need to copy/paste into the CLI (it will prompt you for it). You are now succesfully authenticated and can safely close your browser window.

When you login from the CLI, your access token (kind of like a cookie) is persisted to disk so that you don't have to login everytime you attempt to access your account. In order to delete this file from your computer, simply run the following command:

```
code-push logout
```

If you forget to logout from a machine you'd prefer not to leave a running session on (e.g. your friend's laptop), you can use the following commands to list and remove any "live" access tokens.
The list of access keys will display the name of the machine the token was created on, as well as the time the login occurred. This should make it easy to spot keys you don't want to keep around.

```
code-push access-key ls
code-push access-key rm <accessKey>
```

If you need additional keys, that can be used to authenticate against the CodePush service without needing to give access to your GitHub and/or Microsoft crendentials, you can run the following command to create one (along with a description of what it is for):

```
code-push access-key add "VSO Integration"
```

After creating the new key, you can specify its value using the `--accessKey` flag of the `login` command, which allows you to perform the "headless" authentication, as opposed to launching a browser.

```
code-push login --accessKey <accessKey>
```

If you want to log out of your current session, but still be able to reuse the same key for future logins, run the following command:

```
code-push logout --local
```

## App management

Before you can deploy any updates, you need to register an app with the CodePush service using the following command:

```
code-push app add <appName>
```

All new apps automatically come with two deployments (Staging and Production) so that you can begin distributing updates to multiple channels without needing to do anything extra (see deployment instructions below). After you create an app, the CLI will output the deployment keys for the Staging and Production channels, which you can begin using to configure your clients via their respective SDKs (details for [Cordova](http://github.com/cordova-plugin-code-push) and [React Native](http://github.com/react-native-code-push)).

If you don't like the name you gave an app, you can rename it using the following command:

```
code-push app rename <appName> <newAppName>
```

The app's name is only meant to be recognizeable from the management side, and therefore, you can feel free to rename it as neccessary. It won't actually impact the running app, since update queries are made via deployment keys.

If at some point you no longer need an app, you can remove it from the server using the following command:

```
code-push app rm <appName>
```

Do this with caution since any apps that have been configured to use it will obviously stop receiving updates.

Finally, if you want to list all apps that you've registered with the CodePush server,
you can run the following command:

```
code-push app ls
```

## Deployment management
As mentioned above, every created app automatically includes two deployments: **Staging** and **Production**. This allows you to have multiple versions of your app in flight at any given time, while still using the CodePush server to distribute the updates. If having a staging and production version of your app is enough to meet your needs, then you don't need to do anything else. However, if you want an alpha, dev, etc. deployment, you can easily create them using the following command:

```
code-push deployment add <appName> <deploymentName>
```

Just like with apps, you can remove, rename and list deployments as well, using the following commands respectively:

```
code-push deployment rename <appName> <deploymentName> <newDeploymentName>
code-push deployment rm <appName> <deploymentName>
code-push deployment ls <appName>
```

### Releasing app updates

Once your app has been configured to query for updates against the CodePush service--using your desired deployment--you can begin pushing updates to it using the following command:

```
code-push release <appName> <package> <appStoreVersion>
[--deploymentName <deploymentName>]
[--description <description>]
[--mandatory]
```

### Package parameter

This specifies the location of the content you want to release. You can provide either a single file (e.g. a JS bundle for a React Native app), or a path to a directory (e.g. the `/platforms/ios/www` folder for a Cordova app). You don't need to zip up multiple files or directories in order to deploy those changes, since the CLI will automatically zip them for you.

It's important that the path you specify refers to the platform-specific, prepared/bundled version of your app. The following table outlines which command you should run before releasing, as well as the location you can subsequently point at using the `package` parameter:

| Platform               | Prepare command                                                                                  | Package path (relative to project root)    |
|------------------------|--------------------------------------------------------------------------------------------------|--------------------------------------------|
<<<<<<< HEAD
| Cordova (Android)      | `cordova prepare android`                                                                        | `./platforms/android/assets/www` directory |
| Cordova (iOS)          | `cordova prepare ios`                                                                            | `./platforms/ios/www ` directory           |
| React Native (Android) | `react-native bundle --platform ios --entry-file <entryFile> --bundle-output <bundleOutput>`     | Value of the `--bundle-output` option      |
| React Native (iOS)     | `react-native bundle --platform android --entry-file <entryFile> --bundle-output <bundleOutput>` | Value of the `--bundle-output` option      |
=======
| Cordova (Android)      | `cordova prepare android`                                                                        | `./platforms/android/assets/www` directory |                      
| Cordova (iOS)          | `cordova prepare ios`                                                                            | `./platforms/ios/www ` directory           |               
| React Native (Android) | `react-native bundle --platform android --entry-file <entryFile> --bundle-output <bundleOutput>`     | Value of the `--bundle-output` option      |
| React Native (iOS)     | `react-native bundle --platform ios --entry-file <entryFile> --bundle-output <bundleOutput>` | Value of the `--bundle-output` option      |
>>>>>>> f192f886

### App store version parameter

This specifies the semver compliant store/binary version of the application you are releasing the update for. Only users running this exact version will receive the update. This is important if your JavaScript/etc. takes a dependency on a new capabilitiy of the native side of your app (e.g. a Cordova plugin), and therefore, requires the user to update to the latest version from the app store before being able to get it.

The following table outlines the value that CodePush expects you to provide for each respective app type:

| Platform               | Source of app store version                                                  |
|------------------------|------------------------------------------------------------------------------|
| Cordova                | The `<widget version>` attribute in the `config.xml` file                    |
| React Native (Android) | The `android.defaultConfig.versionName` property in your `build.gradle` file |
| React Native (iOS)     | The `CFBundleShortVersionString` key in the `Info.plist` file                |

### Deployment name parameter

This specifies which deployment you want to release the update to. This defaults to `Staging`, but when you're ready to deploy to `Production`, or one of your own custom deployments, just explicitly set this argument.

*NOTE: The parameter can be set using either "--deploymentName" or "-d".*

### Description parameter

This provides an optional "change log" for the deployment. The value is simply roundtripped to the client so that when the update is detected, your app can choose to display it to the end-user.

*NOTE: This parameter can be set using either "--description" or "-desc"*

### Mandatory parameter

This specifies whether the update is mandatory or not (**true** or **false**). The value is simply roundtripped to the client,
who can decide to actually enforce it or not. The default value is **false**.

*NOTE: This parameter can be set using either "--mandatory" or "-m"*


## Promoting updates across deployments

Once you've tested an update against a specific deployment, and you want to promote it "downstream" (e.g. dev->staging, staging->production), you can simply use the following command to copy the code and metadata (e.g. mandatory, description, app store version) from one deployment to another:

```
code-push promote <appName> <sourceDeploymentName> <destDeploymentName>
code-push promote MyApp Staging Production
```

## Viewing release history

You can view a history of the 50 most recent releases for a specific app deployment (including promotions) using the following command:

```
code-push deployment history <appName> <deploymentName>
```

*NOTE: The history command can also be run using the "h" alias*<|MERGE_RESOLUTION|>--- conflicted
+++ resolved
@@ -138,17 +138,10 @@
 
 | Platform               | Prepare command                                                                                  | Package path (relative to project root)    |
 |------------------------|--------------------------------------------------------------------------------------------------|--------------------------------------------|
-<<<<<<< HEAD
 | Cordova (Android)      | `cordova prepare android`                                                                        | `./platforms/android/assets/www` directory |
 | Cordova (iOS)          | `cordova prepare ios`                                                                            | `./platforms/ios/www ` directory           |
-| React Native (Android) | `react-native bundle --platform ios --entry-file <entryFile> --bundle-output <bundleOutput>`     | Value of the `--bundle-output` option      |
-| React Native (iOS)     | `react-native bundle --platform android --entry-file <entryFile> --bundle-output <bundleOutput>` | Value of the `--bundle-output` option      |
-=======
-| Cordova (Android)      | `cordova prepare android`                                                                        | `./platforms/android/assets/www` directory |                      
-| Cordova (iOS)          | `cordova prepare ios`                                                                            | `./platforms/ios/www ` directory           |               
 | React Native (Android) | `react-native bundle --platform android --entry-file <entryFile> --bundle-output <bundleOutput>`     | Value of the `--bundle-output` option      |
 | React Native (iOS)     | `react-native bundle --platform ios --entry-file <entryFile> --bundle-output <bundleOutput>` | Value of the `--bundle-output` option      |
->>>>>>> f192f886
 
 ### App store version parameter
 
