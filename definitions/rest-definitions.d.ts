--- conflicted
+++ resolved
@@ -6,26 +6,21 @@
         createdTime: number;
         description?: string;
     }
-    
+
     export interface DeploymentMetrics {
         [packageLabelOrAppVersion: string]: UpdateMetrics
     }
 
     export interface DeploymentStatusReport {
         appVersion: string;
-<<<<<<< HEAD
-        clientUniqueId: string;
-        deploymentKey: string;
-=======
         clientUniqueId?: string;
         deploymentKey: string;
         previousDeploymentKey?: string;
         previousLabelOrAppVersion?: string;
->>>>>>> d2212062
         label?: string;
         status?: string;
     }
-    
+
     export interface DownloadReport {
         clientUniqueId: string;
         deploymentKey: string;
@@ -54,7 +49,7 @@
         label: string;
         packageHash: string;
     }
-    
+
     export interface UpdateMetrics {
         active: number;
         downloaded?: number;
