--- conflicted
+++ resolved
@@ -17,11 +17,6 @@
     "base-64": "^0.1.0",
     "node-uuid": "^1.4.3",
     "q": "^1.4.1",
-<<<<<<< HEAD
-    "superagent": "git://github.com/visionmedia/superagent.git#45a1290b2fe5a56a1d77ca74e0b236178d58d848"
-=======
-    "superagent": "^1.7.2",
-    "try-json": "^1.0.0"
->>>>>>> 6f1f1524
+    "superagent": "^1.7.2"
   }
 }